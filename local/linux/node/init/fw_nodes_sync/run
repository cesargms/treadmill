--- conflicted
+++ resolved
@@ -9,8 +9,4 @@
 {{ _alias.s6_envdir }} -i -- {{ dir }}/env
 {{ _alias.s6_envdir }} -i -- ./env
 
-<<<<<<< HEAD
-/bin/sh -l ./data/app_start
-=======
-exec {{ treadmill }} sproc --cgroup . firewall node_sync
->>>>>>> 8c12fdd2
+/bin/sh -l ./data/app_start
--- conflicted
+++ resolved
@@ -34,14 +34,10 @@
 from treadmill import utils
 from treadmill import context
 from treadmill import plugin_manager
-<<<<<<< HEAD
 from treadmill import restclient
 from botocore import exceptions
-=======
->>>>>>> e8569235
 
 EXIT_CODE_DEFAULT = 1
-IPA_PASSWORD_RE = re.compile('.{8,}')
 
 # Disable unicode_literals click warning.
 click.disable_unicode_literals_warning = True

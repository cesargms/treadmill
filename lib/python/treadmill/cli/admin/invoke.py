<<<<<<< HEAD
"""Implementation of treadmill-admin CLI plugin.
=======
"""Implementation of treadmill admin CLI API invocation.
>>>>>>> e8569235
"""

from __future__ import absolute_import
from __future__ import division
from __future__ import print_function
from __future__ import unicode_literals

import inspect
import io

import click
import decorator
import jsonschema

from treadmill import authz as authz_mod
from treadmill import cli
from treadmill import context
from treadmill import plugin_manager
from treadmill import utils
from treadmill import yamlwrapper as yaml
from treadmill import api as api_mod


def make_command(parent, name, func):
    """Make a command using reflection on the function."""
    # Disable "Too many branches" warning.
    #
    # pylint: disable=R0912
    argspec = decorator.getargspec(func)
    args = list(argspec.args)
    defaults = argspec.defaults
    if defaults is None:
        defaults = []
    else:
        defaults = list(defaults)

    @parent.command(name=name, help=func.__doc__)
    def command(*args, **kwargs):
        """Constructs a command handler."""
        try:
            if 'rsrc' in kwargs:
                with io.open(kwargs['rsrc'], 'rb') as fd:
                    kwargs['rsrc'] = yaml.load(stream=fd)

            formatter = cli.make_formatter(None)
            cli.out(formatter(func(*args, **kwargs)))

        except jsonschema.exceptions.ValidationError as input_err:
            click.echo(input_err, err=True)
        except jsonschema.exceptions.RefResolutionError as res_error:
            click.echo(res_error, err=True)
        except authz_mod.AuthorizationError as auth_err:
            click.echo('Not authorized.', err=True)
            click.echo(auth_err, err=True)
        except TypeError as type_err:
            click.echo(type_err, err=True)

    while defaults:
        arg = args.pop()
        defarg = defaults.pop()
        if defarg is not None:
            argtype = type(defarg)
        else:
            argtype = str

        if defarg == ():
            # redefinition of the type from tuple to list.
            argtype = cli.LIST
            defarg = None

        click.option('--' + arg, default=defarg, type=argtype)(command)

    if not args:
        return

    arg = args.pop(0)
    click.argument(arg)(command)

    while args:
        if len(args) == 1:
            arg = args.pop(0)
            click.argument(
                arg,
                type=click.Path(exists=True, readable=True)
            )(command)
        else:
            arg = args.pop(0)
            click.argument(arg)(command)

    if args:
        raise click.UsageError('Non-standard API: %s, %r' % (name, argspec))


def make_resource_group(ctx, parent, resource_type, api=None):
    """Make click group for a resource type."""

    if api is None:
        mod = plugin_manager.load('treadmill.api', resource_type)
        if not mod:
            return

        try:
            api_cls = getattr(mod, 'API')
            api = ctx.build_api(api_cls)
        except AttributeError:
            return

    @parent.group(name=resource_type, help=api.__doc__)
    def _rsrc_group():
        """Creates a CLI group for the given resource type."""
        pass

    for verb in dir(api):
        if verb.startswith('__'):
            continue

        func = getattr(api, verb)

        if inspect.isclass(func):
            make_resource_group(ctx, _rsrc_group, verb, func)
        elif inspect.isfunction(func):
            make_command(_rsrc_group, verb, func)
        else:
            pass


def init():
    """Constructs parent level CLI group."""

    ctx = api_mod.Context()

    @click.group(name='invoke')
    @click.option('--authz', required=False)
    @click.option('--cell', required=True,
                  envvar='TREADMILL_CELL',
                  callback=cli.handle_context_opt,
                  expose_value=False)
    def invoke_grp(authz):
        """Directly invoke Treadmill API without REST."""
        if authz is not None:
            ctx.authorizer = authz_mod.ClientAuthorizer(
                utils.get_current_username, authz
            )
        else:
            ctx.authorizer = authz_mod.NullAuthorizer()

        if cli.OUTPUT_FORMAT is None:
            raise click.BadParameter('must use --outfmt [json|yaml]')

    for resource in sorted(plugin_manager.names('treadmill.api')):
        # TODO: for now, catch the ContextError as endpoint.py and state.py are
        # calling context.GLOBAL.zk.conn, which fails, as cell is not set yet
        try:
            make_resource_group(ctx, invoke_grp, resource)
        except context.ContextError:
            pass

    return invoke_grp<|MERGE_RESOLUTION|>--- conflicted
+++ resolved
@@ -1,8 +1,4 @@
-<<<<<<< HEAD
-"""Implementation of treadmill-admin CLI plugin.
-=======
 """Implementation of treadmill admin CLI API invocation.
->>>>>>> e8569235
 """
 
 from __future__ import absolute_import

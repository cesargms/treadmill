--- conflicted
+++ resolved
@@ -1,8 +1,3 @@
-<<<<<<< HEAD
-"""Treadmill main.
-"""
-
-=======
 """Treadmill module launcher.
 """
 
@@ -11,7 +6,6 @@
 from __future__ import print_function
 from __future__ import unicode_literals
 
->>>>>>> e8569235
 from . import console
 
 # pylint complains "No value passed for parameter ... in function call".

"""Treadmill firewall IP IPSet synchronizer

This service keeps the Treadmill IP address sets, SET_PROD_SOURCES and
SET_TM_NODES, in sync.

The SET_PROD_SOURCES is the list of known PROD server which are allowed to
connect to PROD containers. It is refreshed every 12 hours from a TAI data
warehouse dump.

The SET_TM_NODES is the list of know Treadmill node IPs (across cells in the
same environment). It is refresh everytime the `/globals/servers` list is
updated in Zookeeper.
"""

from __future__ import absolute_import
from __future__ import division
from __future__ import print_function
from __future__ import unicode_literals

import functools
import logging
import os
import socket
import time

import click

from treadmill import context
from treadmill import firewall as fw
from treadmill import dirwatch
from treadmill import iptables
from treadmill import rulefile
from treadmill import utils
from treadmill import watchdog
from treadmill import yamlwrapper as yaml
from treadmill import zknamespace as z

_LOGGER = logging.getLogger(__name__)

_DEFAULT_RULES_DIR = 'rules'
_DEFAULT_CONTAINER_DIR = 'apps'
_DEFAULT_WATCHDOR_DIR = 'watchdogs'
_FW_WATCHER_HEARTBEAT = 60


def _update_nodes_change(data):
    """Update local Treadmill Nodes IP IPSet when the globals server list gets
    updated."""
    servers = yaml.load(data)

<<<<<<< HEAD
    now = int(time.time())
    new_set = '%s-%d' % (iptables.SET_TM_NODES, now)
    _LOGGER.debug('Temporary IPSet: %r', new_set)

    try:
        # Create a new empty IPSet set
        iptables.init_set(new_set)

        # TODO: why not update ipset once using restore, as in
        #                `_update_prodip` function.
        for server in servers:
            try:
                server_ip = socket.gethostbyname(server)
            except socket.gaierror:
                _LOGGER.warning('Unable to resolve %r', server)
                continue

            iptables.add_ip_set(new_set, server_ip)

        # Replace the old IPSet with the new one
        _LOGGER.info('IPSet %r refreshed', iptables.SET_TM_NODES)
        iptables.swap_set(iptables.SET_TM_NODES, new_set)

    except Exception:
        _LOGGER.exception('Error synchronizing Treadmill node data')
        raise

    finally:
        # Destroy the temporary IPSet set
        iptables.destroy_set(new_set)
=======
    server_ips = []
    for server in servers:
        try:
            server_ip = socket.gethostbyname(server)
            server_ips.append(server_ip)

        except socket.gaierror:
            _LOGGER.warning('Unable to resolve %r', server)
            continue

    iptables.atomic_set(
        iptables.SET_TM_NODES,
        content=server_ips,
        set_type='hash:ip',
        family='inet'
    )
>>>>>>> e8569235


def _init_rules():
    """Initialization of all chains and sets used by the fw service.
    """
    for chain in (iptables.PREROUTING_DNAT, iptables.POSTROUTING_SNAT,
                  iptables.PREROUTING_PASSTHROUGH,
                  iptables.VRING_DNAT, iptables.VRING_SNAT):
        iptables.create_chain('nat', chain)

    iptables.init_set(iptables.SET_PASSTHROUGHS,
                      family='inet', hashsize=1024, maxelem=65536)


def _configure_rules(target):
    """Configures iptables rules.

    The input to the function is target state - a list of (chain, rule) tuples
    that needs to be present.

    The function will sync existing iptables configuration with the target
    state, by adding/removing extra rules.

    :param ``[tuple(chain, Tuple)]`` target:
        Desired set of rules
    """
    chain_configure_callbacks = {
        iptables.PREROUTING_DNAT:
            functools.partial(
                iptables.configure_dnat_rules,
                chain=iptables.PREROUTING_DNAT
            ),
        iptables.POSTROUTING_SNAT:
            functools.partial(
                iptables.configure_snat_rules,
                chain=iptables.POSTROUTING_SNAT
            ),
        iptables.PREROUTING_PASSTHROUGH:
            functools.partial(
                iptables.configure_passthrough_rules,
                chain=iptables.PREROUTING_PASSTHROUGH
            ),
        iptables.VRING_DNAT:
            functools.partial(
                iptables.configure_dnat_rules,
                chain=iptables.VRING_DNAT
            ),
        iptables.VRING_SNAT:
            functools.partial(
                iptables.configure_snat_rules,
                chain=iptables.VRING_SNAT
            ),
    }
    chain_rules = {}
    for chain, rule in target:
        chain_rules.setdefault(chain, set()).add(rule)

    for chain, rules in chain_rules.items():
        if chain in chain_configure_callbacks:
            chain_configure_callbacks[chain](rules)

        else:
            raise ValueError('Unknown rule chain %r' % chain)


def _watcher(root_dir, rules_dir, containers_dir, watchdogs_dir):
    """Treadmill Firewall rule watcher.
    """
    rules_dir = os.path.join(root_dir, rules_dir)
    containers_dir = os.path.join(root_dir, containers_dir)
    watchdogs_dir = os.path.join(root_dir, watchdogs_dir)

    # Setup the watchdog
    watchdogs = watchdog.Watchdog(watchdogs_dir)
    wd = watchdogs.create(
        'svc-{svc_name}'.format(svc_name='firewall_watcher'),
        '{hb:d}s'.format(hb=_FW_WATCHER_HEARTBEAT * 2),
        'Service firewall watcher failed'
    )

    rulemgr = rulefile.RuleMgr(rules_dir, containers_dir)
    passthrough = {}

    def on_created(path):
        """Invoked when a network rule is created."""
        rule_file = os.path.basename(path)
        _LOGGER.info('adding %r', rule_file)
        # The rule is the filename
        chain_rule = rulemgr.get_rule(rule_file)
        if chain_rule is not None:
            chain, rule = chain_rule
            iptables.add_rule(rule, chain=chain)
            if isinstance(rule, fw.PassThroughRule):
                passthrough[rule.src_ip] = (
                    passthrough.setdefault(rule.src_ip, 0) + 1
                )
                _LOGGER.info('Adding passthrough %r', rule.src_ip)
                iptables.add_ip_set(iptables.SET_PASSTHROUGHS, rule.src_ip)
                iptables.flush_pt_conntrack_table(rule.src_ip)
        else:
            _LOGGER.warning('Ignoring unparseable rule %r', rule_file)

    def on_deleted(path):
        """Invoked when a network rule is deleted."""
        # Edge case, if the directory where the rules are kept gets removed,
        # abort
        if path == rulemgr.path:
            _LOGGER.critical('Network rules directory was removed: %r',
                             path)
            utils.sys_exit(1)

        # The rule is the filename
        rule_file = os.path.basename(path)
        _LOGGER.info('Removing %r', rule_file)
        chain_rule = rulemgr.get_rule(rule_file)
        if chain_rule is not None:
            chain, rule = chain_rule
            iptables.delete_rule(rule, chain=chain)
            if isinstance(rule, fw.PassThroughRule):
                if passthrough[rule.src_ip] == 1:
                    # Remove the IPs from the passthrough set
                    passthrough.pop(rule.src_ip)
                    _LOGGER.info('Removing passthrough %r', rule.src_ip)
                    iptables.rm_ip_set(iptables.SET_PASSTHROUGHS, rule.src_ip)
                    iptables.flush_pt_conntrack_table(rule.src_ip)
                else:
                    passthrough[rule.src_ip] -= 1

        else:
            _LOGGER.warning('Ignoring unparseable file %r', rule_file)

    _LOGGER.info('Monitoring fw rules changes in %r', rulemgr.path)
    watch = dirwatch.DirWatcher(rulemgr.path)
    watch.on_created = on_created
    watch.on_deleted = on_deleted

    # Minimal initialization of the all chains and sets
    _init_rules()

    # now that we are watching, prime the rules
    current_rules = rulemgr.get_rules()

    # Bulk apply rules
    _configure_rules(current_rules)
    for _chain, rule in current_rules:
        if isinstance(rule, fw.PassThroughRule):
            passthrough[rule.src_ip] = (
                passthrough.setdefault(rule.src_ip, 0) + 1
            )
            # Add the IPs to the passthrough set
            _LOGGER.info('Adding passthrough %r', rule.src_ip)
            iptables.add_ip_set(iptables.SET_PASSTHROUGHS, rule.src_ip)

    _LOGGER.info('Current rules: %r', current_rules)
    while True:
        if watch.wait_for_events(timeout=_FW_WATCHER_HEARTBEAT):
            # Process no more than 5 events between heartbeats
            watch.process_events(max_events=5)

        rulemgr.garbage_collect()
        wd.heartbeat()

    _LOGGER.info('service shutdown.')
    wd.remove()


def init():
    """main command handler."""

    @click.group()
    def firewall():
        """Manage Treadmill firewall."""
        pass

    @firewall.command()
    def node_sync():
        """Treadmill firewall IP IPSet synchronizer.

        This service keeps the Treadmill IP address sets, SET_PROD_SOURCES and
        SET_TM_NODES, in sync.

        The SET_PROD_SOURCES is the list of known PROD server which are allowed
        to connect to PROD containers. It is refreshed every 12 hours from a
        TAI data warehouse dump.

        The SET_TM_NODES is the list of know Treadmill node IPs (across cells
        in the same environment). It is refresh everytime the `/global/servers`
        list is updated in Zookeeper.
        """

        @context.GLOBAL.zk.conn.DataWatch(z.path.globals('servers'))
        @utils.exit_on_unhandled
        def _update_global_servers(data, _stat, event):
            """Handle globals servers data node updates."""
            if (data is None or
                    (event is not None and event.type == 'DELETED')):
                # Node doesn't exists / removed
                return True

            else:
                _update_nodes_change(data)
                return True

        while True:
            time.sleep(60 * 60 * 12)  # 12 hours

    @firewall.command()
    @click.option('--root-dir', required=True,
                  help='Treadmill root dir.')
    @click.option('--rules-dir', help='network rules directory.',
                  default=_DEFAULT_RULES_DIR)
    @click.option('--containers-dir', help='containers directory.',
                  default=_DEFAULT_CONTAINER_DIR)
    @click.option('--watchdogs-dir', help='watchdogs directory.',
                  default=_DEFAULT_WATCHDOR_DIR)
    def watcher(root_dir, rules_dir, containers_dir, watchdogs_dir):
        """Treadmill Firewall rule watcher."""

        return _watcher(root_dir, rules_dir, containers_dir, watchdogs_dir)

    del node_sync
    del watcher
    return firewall<|MERGE_RESOLUTION|>--- conflicted
+++ resolved
@@ -48,38 +48,6 @@
     updated."""
     servers = yaml.load(data)
 
-<<<<<<< HEAD
-    now = int(time.time())
-    new_set = '%s-%d' % (iptables.SET_TM_NODES, now)
-    _LOGGER.debug('Temporary IPSet: %r', new_set)
-
-    try:
-        # Create a new empty IPSet set
-        iptables.init_set(new_set)
-
-        # TODO: why not update ipset once using restore, as in
-        #                `_update_prodip` function.
-        for server in servers:
-            try:
-                server_ip = socket.gethostbyname(server)
-            except socket.gaierror:
-                _LOGGER.warning('Unable to resolve %r', server)
-                continue
-
-            iptables.add_ip_set(new_set, server_ip)
-
-        # Replace the old IPSet with the new one
-        _LOGGER.info('IPSet %r refreshed', iptables.SET_TM_NODES)
-        iptables.swap_set(iptables.SET_TM_NODES, new_set)
-
-    except Exception:
-        _LOGGER.exception('Error synchronizing Treadmill node data')
-        raise
-
-    finally:
-        # Destroy the temporary IPSet set
-        iptables.destroy_set(new_set)
-=======
     server_ips = []
     for server in servers:
         try:
@@ -96,7 +64,6 @@
         set_type='hash:ip',
         family='inet'
     )
->>>>>>> e8569235
 
 
 def _init_rules():

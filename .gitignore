--- conflicted
+++ resolved
@@ -1,7 +1,4 @@
-<<<<<<< HEAD
 # Ignore compiled/temporary files
-=======
->>>>>>> 28e93ab5
 __pycache__
 *.pyc
 .*
@@ -22,10 +19,7 @@
 !.s6-svscan
 
 # Ignore generated files
-<<<<<<< HEAD
 Treadmill.egg-info
-=======
->>>>>>> 28e93ab5
 lint.log
 pep8.log
 doc/build

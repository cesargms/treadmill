# Ignore compiled/temporary files
__pycache__
*.py[co]
.*

build/
docs/api
docs/build
docs/_build
dist/
<<<<<<< HEAD
wheels/
cover/
=======
venv/
>>>>>>> b9596f65

# Keep track of .keepme files
!.keepme

# Preserve tmpwatch files
!.tmpwatch.exclude

# Keep svscan dir
!.s6-svscan
!.s6-svscan.yml
!.winss-svscan
!.winss-svscan.yml

# Ignore generated files
lib/python/*.egg-info/*

# Ensure that .git* files are included
!.gitignore
!.gitattributes<|MERGE_RESOLUTION|>--- conflicted
+++ resolved
@@ -4,16 +4,12 @@
 .*
 
 build/
+dist/
 docs/api
 docs/build
 docs/_build
-dist/
-<<<<<<< HEAD
+venv/
 wheels/
-cover/
-=======
-venv/
->>>>>>> b9596f65
 
 # Keep track of .keepme files
 !.keepme

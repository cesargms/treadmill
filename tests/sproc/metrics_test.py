"""Unit test for treadmill.sproc.metrics"""
from __future__ import absolute_import
from __future__ import division
from __future__ import print_function
from __future__ import unicode_literals

from collections import namedtuple
import os
import shutil
import tempfile
import unittest

<<<<<<< HEAD
# the point of this file is to check at least the syntax
from treadmill.sproc import metrics  # noqa: F401
=======
# Disable W0611: Unused import
# pylint: disable=W0611
import tests.treadmill_test_deps

import mock

# the point of this file is to check at least the syntax
from treadmill.sproc import metrics
from treadmill import appenv
>>>>>>> 28e93ab5


class MetricsTest(unittest.TestCase):
    """Test treadmill.sproc.metrics"""

    def setUp(self):
        self.root = tempfile.mkdtemp()

    def tearDown(self):
        if self.root and os.path.isdir(self.root):
            shutil.rmtree(self.root)

    @mock.patch('treadmill.sysinfo.mem_info',
                mock.Mock(return_value=namedtuple('memory', 'total')(16000)))
    @mock.patch('treadmill.sysinfo.total_bogomips', mock.Mock(return_value=10))
    @mock.patch('treadmill.sysinfo.available_cpu_count',
                mock.Mock(return_value=4))
    def test_update_core_rrds(self):
        """Test update core rrds"""
        data = {
            'apps': {'timestamp': 1},
            'core': {'timestamp': 2},
            'treadmill': {
                'timestamp': 3,
                'memory.usage_in_bytes': 10,
                'memory.soft_limit_in_bytes': 10,
                'memory.limit_in_bytes': 10,
                'cpuacct.usage': 3000000000,
                'cpu.shares': 1024,
                'blkio.throttle.io_service_bytes': {},
                'blkio.throttle.io_serviced': {},
                'fs.used_bytes': 10,
            },
        }
        rrdclient = mock.Mock()
        # pylint: disable=W0212
        metrics._update_core_rrds(data, self.root, rrdclient, 5, '10:0')
        rrdclient.create.assert_has_calls([
            mock.call('{}/treadmill.core.rrd'.format(self.root), 5, 10),
            mock.call('{}/treadmill.apps.rrd'.format(self.root), 5, 10),
            mock.call('{}/treadmill.system.rrd'.format(self.root), 5, 10),
        ])

        metrics_data = {
            'hardmem': 10, 'softmem': 10, 'blk_write_iops': 0, 'memusage': 10,
            'fs_used_bytes': 10, 'blk_read_bps': 0,
            'cpuusage_ratio': 0.000244140625,
            'cpuusage': 0.005,
            'blk_read_iops': 0, 'cputotal': 3000000000, 'blk_write_bps': 0,
            'timestamp': 3
        }
        rrdclient.update.assert_has_calls([
            mock.call(
                '{}/treadmill.system.rrd'.format(self.root), metrics_data,
                metrics_time=3
            )
        ])

    @mock.patch('treadmill.sysinfo.mem_info',
                mock.Mock(return_value=namedtuple('memory', 'total')(16000)))
    @mock.patch('treadmill.sysinfo.total_bogomips', mock.Mock(return_value=10))
    @mock.patch('treadmill.sysinfo.available_cpu_count',
                mock.Mock(return_value=4))
    @mock.patch('treadmill.services._base_service.ResourceService.get',
                mock.Mock(return_value={'dev_major': 3, 'dev_minor': 0}))
    def test_update_app_rrds(self):
        """Test update container rrds"""
        data = {
            'foo.bar-00001-KKmc7hBHskLWh': {'timestamp': 1},
            'foo.bar-00002-KKmc7hBHskLWj': {
                'timestamp': 3,
                'memory.usage_in_bytes': 10,
                'memory.soft_limit_in_bytes': 10,
                'memory.limit_in_bytes': 10,
                'cpuacct.usage': 3000000000,
                'cpu.shares': 1024,
                'blkio.throttle.io_service_bytes': {
                    '3:0': {'Read': 5, 'Write': 3}
                },
                'blkio.throttle.io_serviced': {
                    '3:0': {'Read': 5, 'Write': 3}
                },
                'fs.used_bytes': 10,
            },
        }
        rrdclient = mock.Mock()
        tm_env = appenv.AppEnvironment(self.root)
        # pylint: disable=W0212
        metrics._update_app_rrds(data, self.root, rrdclient, 5, tm_env)
        rrdclient.create.assert_has_calls([
            mock.call(
                '{}/foo.bar-00002-KKmc7hBHskLWj.rrd'.format(self.root), 5, 10
            ),
            mock.call(
                '{}/foo.bar-00001-KKmc7hBHskLWh.rrd'.format(self.root), 5, 10
            ),
        ])

        metrics_data = {
            'hardmem': 10, 'softmem': 10, 'blk_write_iops': 3, 'memusage': 10,
            'fs_used_bytes': 10, 'blk_read_bps': 5,
            'cpuusage_ratio': 0.000244140625, 'cpuusage': 0.005,
            'blk_read_iops': 5, 'cputotal': 3000000000, 'blk_write_bps': 3,
            'timestamp': 3,
        }
        rrdclient.update.assert_has_calls([
            mock.call(
                '{}/foo.bar-00002-KKmc7hBHskLWj.rrd'.format(self.root),
                metrics_data,
                metrics_time=3
            )
        ])

if __name__ == '__main__':
    unittest.main()<|MERGE_RESOLUTION|>--- conflicted
+++ resolved
@@ -10,20 +10,11 @@
 import tempfile
 import unittest
 
-<<<<<<< HEAD
-# the point of this file is to check at least the syntax
-from treadmill.sproc import metrics  # noqa: F401
-=======
-# Disable W0611: Unused import
-# pylint: disable=W0611
-import tests.treadmill_test_deps
-
 import mock
 
 # the point of this file is to check at least the syntax
 from treadmill.sproc import metrics
 from treadmill import appenv
->>>>>>> 28e93ab5
 
 
 class MetricsTest(unittest.TestCase):

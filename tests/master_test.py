"""Unit test for treadmill master.
"""
<<<<<<< HEAD
=======

from __future__ import absolute_import
from __future__ import division
from __future__ import print_function
from __future__ import unicode_literals
>>>>>>> 28e93ab5

# Disable C0302: Too many lines in the module
# pylint: disable=C0302

import os
import shutil
import tempfile
import time
import unittest

import kazoo
import mock
import numpy as np

import treadmill
import treadmill.exc
from treadmill import master
from treadmill import scheduler

from tests.testutils import mockzk


class MasterTest(mockzk.MockZookeeperTestCase):
    """Mock test for treadmill.master."""

    def setUp(self):
        super(MasterTest, self).setUp()

        scheduler.DIMENSION_COUNT = 3

        self.root = tempfile.mkdtemp()
        os.environ['TREADMILL_MASTER_ROOT'] = self.root
        self.master = master.Master(kazoo.client.KazooClient(), 'test-cell')
        # Use 111 to assert on zkhandle value.
        # Disable the exit on exception hack for tests
        self.old_exit_on_unhandled = treadmill.utils.exit_on_unhandled
        treadmill.utils.exit_on_unhandled = mock.Mock(side_effect=lambda x: x)

    def tearDown(self):
        if self.root and os.path.isdir(self.root):
            shutil.rmtree(self.root)
        # Restore the exit on exception hack for tests
        treadmill.utils.exit_on_unhandled = self.old_exit_on_unhandled
        super(MasterTest, self).tearDown()

    def test_resource_parsing(self):
        """Tests parsing resources."""
        self.assertEqual([0, 0, 0], master.resources({}))
        self.assertEqual([1, 0, 0], master.resources({'memory': '1M'}))
        self.assertEqual(
            [1, 10, 1024],
            master.resources(
                {'memory': '1M',
                 'cpu': '10%',
                 'disk': '1G'}
            )
        )

    @mock.patch('kazoo.client.KazooClient.get', mock.Mock())
    @mock.patch('kazoo.client.KazooClient.exists', mock.Mock())
    @mock.patch('kazoo.client.KazooClient.set', mock.Mock())
    @mock.patch('kazoo.client.KazooClient.create', mock.Mock())
    @mock.patch('kazoo.client.KazooClient.get_children', mock.Mock())
    def test_load_servers(self):
        """Tests load of server and bucket data."""
        zk_content = {
            'placement': {},
            'server.presence': {},
            'cell': {
                'pod:pod1': {},
                'pod:pod2': {},
            },
            'buckets': {
                'pod:pod1': {
                    'traits': None,
                },
                'pod:pod2': {
                    'traits': None,
                },
                'rack:1234': {
                    'traits': None,
                    'parent': 'pod:pod1',
                },
                'rack:2345': {
                    'traits': None,
                    'parent': 'pod:pod1',
                },
            },
            'servers': {
                'test.xx.com': {
                    'memory': '16G',
                    'disk': '128G',
                    'cpu': '400%',
                    'parent': 'rack:1234',
                },
            },
        }
        self.make_mock_zk(zk_content)
        self.master.load_buckets()
        self.master.load_cell()

        self.assertIn(
            'pod:pod1',
            self.master.cell.children_by_name
        )
        self.assertIn(
            'rack:1234',
            self.master.cell.children_by_name['pod:pod1'].children_by_name
        )

        self.master.load_servers()
        rack_1234 = self.master.cell \
            .children_by_name['pod:pod1'].children_by_name['rack:1234']
        self.assertIn('test.xx.com', rack_1234.children_by_name)
        self.assertIn('test.xx.com', self.master.servers)
        # Check capacity - (memory, cpu, disk) vector.
        self.assertTrue(
            np.all(np.isclose(
                [16. * 1024, 400, 128. * 1024],
                rack_1234.children_by_name['test.xx.com'].init_capacity)))

        # Modify server parent, make sure it is reloaded.
        zk_content['servers']['test.xx.com']['parent'] = 'rack:2345'
        self.master.reload_servers(['test.xx.com'])

        rack_2345 = self.master.cell \
            .children_by_name['pod:pod1'].children_by_name['rack:2345']
        self.assertNotIn('test.xx.com', rack_1234.children_by_name)
        self.assertIn('test.xx.com', rack_2345.children_by_name)

        # Modify server capacity, make sure it is refreshed.
        server_obj1 = self.master.servers['test.xx.com']
        zk_content['servers']['test.xx.com']['memory'] = '32G'
        self.master.reload_servers(['test.xx.com'])
        server_obj2 = self.master.servers['test.xx.com']

        self.assertIn('test.xx.com', rack_2345.children_by_name)
        self.assertNotEqual(id(server_obj1), id(server_obj2))

        # If server is removed, make sure it is remove from the model.
        del zk_content['servers']['test.xx.com']
        self.master.reload_servers(['test.xx.com'])
        self.assertNotIn('test.xx.com', rack_2345.children_by_name)
        self.assertNotIn('test.xx.com', self.master.servers)

    @mock.patch('kazoo.client.KazooClient.get', mock.Mock())
    @mock.patch('kazoo.client.KazooClient.exists', mock.Mock())
    @mock.patch('kazoo.client.KazooClient.get_children', mock.Mock())
    @mock.patch('kazoo.client.KazooClient.set', mock.Mock())
    @mock.patch('kazoo.client.KazooClient.create', mock.Mock())
    @mock.patch('kazoo.client.KazooClient.exists', mock.Mock())
    @mock.patch('time.time', mock.Mock(return_value=0))
    def test_adjust_server_state(self):
        """Tests load of server and bucket data."""
        zk_content = {
            'placement': {},
            'server.presence': {},
            'buckets': {
                'pod:pod1': {
                    'traits': None,
                },
                'pod:pod2': {
                    'traits': None,
                },
                'rack:1234': {
                    'traits': None,
                    'parent': 'pod:pod1',
                },
            },
            'servers': {
                'test.xx.com': {
                    'memory': '16G',
                    'disk': '128G',
                    'cpu': '400%',
                    'parent': 'rack:1234',
                },
            },
        }

        time.time.return_value = 100
        self.make_mock_zk(zk_content)
        self.master.load_buckets()
        self.master.load_servers()

        self.assertEqual(
            (scheduler.State.down, 100),
            self.master.servers['test.xx.com'].get_state()
        )

        zk_content['server.presence']['test.xx.com'] = {}

        time.time.return_value = 200
        self.master.adjust_server_state('test.xx.com')
        self.assertEqual(
            (scheduler.State.up, 200),
            self.master.servers['test.xx.com'].get_state()
        )

    @mock.patch('kazoo.client.KazooClient.get', mock.Mock())
    def test_load_allocations(self):
        """Tests loading allocation from serialized db data."""
        kazoo.client.KazooClient.get.return_value = ("""
---
- name: treadmill/dev
  assignments:
  - pattern: treadmlx.*
    priority: 10
  - pattern: treadmlp.test
    priority: 42
  rank: 100
  cpu: 100%
  disk: 1G
  memory: 1G
""", None)

        self.master.load_allocations()

        root = self.master.cell.partitions[None].allocation
        self.assertIn('treadmill', root.sub_allocations)
        leaf_alloc = root.get_sub_alloc('treadmill').get_sub_alloc('dev')
        self.assertEqual(100, leaf_alloc.rank)
        self.assertEqual(1024, leaf_alloc.reserved[0])
        self.assertEqual(100, leaf_alloc.reserved[1])
        self.assertEqual(1024, leaf_alloc.reserved[2])

        assignments = self.master.assignments
        expected_pattern = (
            'treadmlx.*[#][0-9][0-9][0-9][0-9][0-9][0-9][0-9][0-9][0-9][0-9]')
        self.assertEqual(
            [(expected_pattern, (10, leaf_alloc))],
            list(assignments['treadmlx'])
        )

    @mock.patch('kazoo.client.KazooClient.get', mock.Mock())
    @mock.patch('kazoo.client.KazooClient.get_children', mock.Mock())
    def test_load_apps(self):
        """Tests loading application data."""
        zk_content = {
            'scheduled': {
                'foo.bar#1234': {
                    'memory': '16G',
                    'disk': '128G',
                    'cpu': '400%',
                    'affinity': 'foo.bar',
                    'data_retention_timeout': None,
                },
            },
        }
        self.make_mock_zk(zk_content)
        self.master.load_apps()

        self.assertIn('foo.bar#1234', self.master.cell.apps)
        self.assertEqual(self.master.cell.apps['foo.bar#1234'].priority, 1)

        zk_content['scheduled']['foo.bar#1234']['priority'] = 5
        self.master.load_apps()
        self.assertEqual(len(self.master.cell.apps), 1)
        self.assertEqual(self.master.cell.apps['foo.bar#1234'].priority, 5)

    @mock.patch('kazoo.client.KazooClient.get', mock.Mock())
    @mock.patch('kazoo.client.KazooClient.get_children', mock.Mock())
    @mock.patch('treadmill.zkutils.ensure_deleted', mock.Mock())
    @mock.patch('treadmill.zkutils.put', mock.Mock())
    @mock.patch('treadmill.zkutils.update', mock.Mock())
    @mock.patch('time.time', mock.Mock(return_value=500))
    def test_reschedule(self):
        """Tests application placement."""
        srv_1 = scheduler.Server('1', [10, 10, 10],
                                 valid_until=1000, traits=0)
        srv_2 = scheduler.Server('2', [10, 10, 10],
                                 valid_until=1000, traits=0)
        srv_3 = scheduler.Server('3', [10, 10, 10],
                                 valid_until=1000, traits=0)
        srv_4 = scheduler.Server('4', [10, 10, 10],
                                 valid_until=1000, traits=0)
        cell = self.master.cell
        cell.add_node(srv_1)
        cell.add_node(srv_2)
        cell.add_node(srv_3)
        cell.add_node(srv_4)

        app1 = scheduler.Application('app1', 4, [1, 1, 1], 'app')
        app2 = scheduler.Application('app2', 3, [2, 2, 2], 'app')

        cell.add_app(cell.partitions[None].allocation, app1)
        cell.add_app(cell.partitions[None].allocation, app2)

        # At this point app1 is on server 1, app2 on server 2.
        self.master.reschedule()
        treadmill.zkutils.put.assert_has_calls([
            mock.call(mock.ANY, '/placement/1/app1',
                      {'expires': 500, 'identity': None}, acl=mock.ANY),
            mock.call(mock.ANY, '/placement/2/app2',
                      {'expires': 500, 'identity': None}, acl=mock.ANY),
        ])

        treadmill.zkutils.ensure_deleted.reset_mock()
        treadmill.zkutils.put.reset_mock()
        srv_1.state = scheduler.State.down
        self.master.reschedule()

        treadmill.zkutils.ensure_deleted.assert_has_calls([
            mock.call(mock.ANY, '/placement/1/app1'),
        ])
        treadmill.zkutils.put.assert_has_calls([
            mock.call(mock.ANY, '/placement/3/app1',
                      {'expires': 500, 'identity': None}, acl=mock.ANY),
            mock.call(mock.ANY, '/placement', mock.ANY, acl=mock.ANY),
        ])

    @mock.patch('kazoo.client.KazooClient.get', mock.Mock())
    @mock.patch('kazoo.client.KazooClient.get_children', mock.Mock())
    @mock.patch('treadmill.zkutils.ensure_deleted', mock.Mock())
    @mock.patch('treadmill.zkutils.put', mock.Mock())
    @mock.patch('treadmill.zkutils.update', mock.Mock())
    @mock.patch('time.time', mock.Mock(return_value=500))
    def test_reschedule_maxutil(self):
        """Tests application placement."""
        srv_1 = scheduler.Server('1', [10, 10, 10],
                                 valid_until=1000, traits=0)
        srv_2 = scheduler.Server('2', [10, 10, 10],
                                 valid_until=1000, traits=0)
        srv_3 = scheduler.Server('3', [10, 10, 10],
                                 valid_until=1000, traits=0)
        srv_4 = scheduler.Server('4', [10, 10, 10],
                                 valid_until=1000, traits=0)
        cell = self.master.cell
        cell.add_node(srv_1)
        cell.add_node(srv_2)
        cell.add_node(srv_3)
        cell.add_node(srv_4)

        app1 = scheduler.Application('app1', 4, [1, 1, 1], 'app')
        app2 = scheduler.Application('app2', 3, [2, 2, 2], 'app')

        cell.partitions[None].allocation.set_reserved([1, 1, 1])
        cell.partitions[None].allocation.set_max_utilization(2)
        cell.add_app(cell.partitions[None].allocation, app1)
        cell.add_app(cell.partitions[None].allocation, app2)

        self.master.reschedule()
        treadmill.zkutils.put.assert_has_calls([
            mock.call(mock.ANY, '/placement/1/app1',
                      {'expires': 500, 'identity': None}, acl=mock.ANY),
        ])

        app2.priority = 5
        self.master.reschedule()

        treadmill.zkutils.ensure_deleted.assert_has_calls([
            mock.call(mock.ANY, '/placement/1/app1'),
        ])
        treadmill.zkutils.put.assert_has_calls([
            mock.call(mock.ANY, '/placement/2/app2',
                      {'expires': 500, 'identity': None}, acl=mock.ANY),
        ])

    @mock.patch('kazoo.client.KazooClient.get', mock.Mock())
    @mock.patch('kazoo.client.KazooClient.get_children', mock.Mock())
    @mock.patch('treadmill.zkutils.ensure_deleted', mock.Mock())
    @mock.patch('treadmill.zkutils.put', mock.Mock())
    @mock.patch('treadmill.zkutils.update', mock.Mock())
    @mock.patch('time.time', mock.Mock(return_value=500))
    def test_reschedule_once(self):
        """Tests application placement."""
        srv_1 = scheduler.Server('1', [10, 10, 10],
                                 valid_until=1000, traits=0)
        srv_2 = scheduler.Server('2', [10, 10, 10],
                                 valid_until=1000, traits=0)
        srv_3 = scheduler.Server('3', [10, 10, 10],
                                 valid_until=1000, traits=0)
        srv_4 = scheduler.Server('4', [10, 10, 10],
                                 valid_until=1000, traits=0)
        cell = self.master.cell
        cell.add_node(srv_1)
        cell.add_node(srv_2)
        cell.add_node(srv_3)
        cell.add_node(srv_4)

        app1 = scheduler.Application('app1', 4, [1, 1, 1], 'app',
                                     schedule_once=True)
        app2 = scheduler.Application('app2', 3, [2, 2, 2], 'app')

        cell.add_app(cell.partitions[None].allocation, app1)
        cell.add_app(cell.partitions[None].allocation, app2)

        # At this point app1 is on server 1, app2 on server 2.
        self.master.reschedule()
        treadmill.zkutils.put.assert_has_calls([
            mock.call(mock.ANY, '/placement/1/app1',
                      {'expires': 500, 'identity': None}, acl=mock.ANY),
            mock.call(mock.ANY, '/placement/2/app2',
                      {'expires': 500, 'identity': None}, acl=mock.ANY),
        ])

        srv_1.state = scheduler.State.down
        self.master.reschedule()

        treadmill.zkutils.ensure_deleted.assert_has_calls([
            mock.call(mock.ANY, '/placement/1/app1'),
            mock.call(mock.ANY, '/scheduled/app1'),
        ])

    @mock.patch('kazoo.client.KazooClient.get', mock.Mock())
    @mock.patch('kazoo.client.KazooClient.exists', mock.Mock())
    @mock.patch('kazoo.client.KazooClient.get_children', mock.Mock())
    @mock.patch('treadmill.zkutils.ensure_exists', mock.Mock())
    @mock.patch('treadmill.zkutils.ensure_deleted', mock.Mock())
    @mock.patch('treadmill.zkutils.put', mock.Mock())
    def test_load_allocation(self):
        """Tests loading allocation."""
        zk_content = {
            'allocations': {
                '.data': '''
                    - name: foo
                      partition: p
                      rank: 100
                      rank_adjustment: 10
                      max_utilization: 1.1
                '''
            }
        }

        self.make_mock_zk(zk_content)
        self.master.load_allocations()

        partition = self.master.cell.partitions['p']
        alloc = partition.allocation.get_sub_alloc('foo')
        self.assertEqual(alloc.rank, 100)
        self.assertEqual(alloc.rank_adjustment, 10)
        self.assertEqual(alloc.max_utilization, 1.1)

    @mock.patch('kazoo.client.KazooClient.get', mock.Mock())
    @mock.patch('kazoo.client.KazooClient.exists', mock.Mock())
    @mock.patch('kazoo.client.KazooClient.get_children', mock.Mock())
    @mock.patch('treadmill.zkutils.ensure_exists', mock.Mock())
    @mock.patch('treadmill.zkutils.ensure_deleted', mock.Mock())
    @mock.patch('treadmill.zkutils.put', mock.Mock())
    def test_restore_placement(self):
        """Tests application placement."""
        zk_content = {
            'placement': {
                'test.xx.com': {
                    '.data': """
                        state: up
                        since: 100
                    """,
                    'xxx.app1#1234': {
                        '.data': '{identity: 1}\n',
                    },
                    'xxx.app2#2345': '',
                }
            },
            'server.presence': {
                'test.xx.com': {},
            },
            'cell': {
                'pod:pod1': {},
                'pod:pod2': {},
            },
            'buckets': {
                'pod:pod1': {
                    'traits': None,
                },
                'pod:pod2': {
                    'traits': None,
                },
                'rack:1234': {
                    'traits': None,
                    'parent': 'pod:pod1',
                },
            },
            'servers': {
                'test.xx.com': {
                    'memory': '16G',
                    'disk': '128G',
                    'cpu': '400%',
                    'parent': 'rack:1234',
                },
            },
            'scheduled': {
                'xxx.app1#1234': {
                    'affinity': 'app1',
                    'memory': '1G',
                    'disk': '1G',
                    'cpu': '100%',
                    'identity_group': 'xxx.app1',
                },
                'xxx.app2#2345': {
                    'affinity': 'app2',
                    'memory': '1G',
                    'disk': '1G',
                    'cpu': '100%',
                },
            },
            'identity-groups': {
                'xxx.app1': {
                    'count': 5,
                }
            }
        }

        self.make_mock_zk(zk_content)
        self.master.load_buckets()
        self.master.load_cell()
        self.master.load_servers()
        self.master.load_apps()
        self.master.restore_placements()
        self.master.load_identity_groups()
        self.master.load_placement_data()

        self.assertTrue(
            self.master.servers['test.xx.com'].state is scheduler.State.up)

        # Reschedule should produce no events.
        treadmill.zkutils.ensure_deleted.reset_mock()
        treadmill.zkutils.ensure_exists.reset_mock()
        self.master.reschedule()
        self.assertFalse(treadmill.zkutils.ensure_deleted.called)
        self.assertFalse(treadmill.zkutils.ensure_exists.called)

        self.assertEqual(self.master.cell.apps['xxx.app1#1234'].identity, 1)
        self.assertEqual(
            self.master.cell.apps['xxx.app1#1234'].identity_group, 'xxx.app1'
        )
        self.assertEqual(
            self.master.cell.identity_groups['xxx.app1'].available,
            set([0, 2, 3, 4])
        )

    @mock.patch('kazoo.client.KazooClient.get', mock.Mock())
    @mock.patch('kazoo.client.KazooClient.exists', mock.Mock())
    @mock.patch('kazoo.client.KazooClient.get_children', mock.Mock())
    @mock.patch('treadmill.zkutils.ensure_exists', mock.Mock())
    @mock.patch('treadmill.zkutils.ensure_deleted', mock.Mock())
    @mock.patch('treadmill.zkutils.put', mock.Mock())
    def test_restore_with_integrity_err(self):
        """Tests application placement."""
        zk_content = {
            'placement': {
                'test1.xx.com': {
                    '.data': """
                        state: up
                        since: 100
                    """,
                    'xxx.app1#1234': '',
                    'xxx.app2#2345': '',
                },
                'test2.xx.com': {
                    '.data': """
                        state: up
                        since: 100
                    """,
                    'xxx.app1#1234': '',
                }
            },
            'server.presence': {
                'test1.xx.com': {},
                'test2.xx.com': {},
            },
            'cell': {
                'pod:pod1': {},
                'pod:pod2': {},
            },
            'buckets': {
                'pod:pod1': {
                    'traits': None,
                },
                'pod:pod2': {
                    'traits': None,
                },
                'rack:1234': {
                    'traits': None,
                    'parent': 'pod:pod1',
                },
            },
            'servers': {
                'test1.xx.com': {
                    'memory': '16G',
                    'disk': '128G',
                    'cpu': '400%',
                    'parent': 'rack:1234',
                },
                'test2.xx.com': {
                    'memory': '16G',
                    'disk': '128G',
                    'cpu': '400%',
                    'parent': 'rack:1234',
                },
            },
            'scheduled': {
                'xxx.app1#1234': {
                    'affinity': 'app1',
                    'memory': '1G',
                    'disk': '1G',
                    'cpu': '100%',
                },
                'xxx.app2#2345': {
                    'affinity': 'app2',
                    'memory': '1G',
                    'disk': '1G',
                    'cpu': '100%',
                },
            }
        }

        self.make_mock_zk(zk_content)
        self.master.load_buckets()
        self.master.load_cell()
        self.master.load_servers()
        self.master.load_apps()
        self.master.restore_placements()

        self.assertIn('xxx.app2#2345',
                      self.master.servers['test1.xx.com'].apps)
        self.assertIsNone(self.master.cell.apps['xxx.app1#1234'].server)

    @mock.patch('kazoo.client.KazooClient.get', mock.Mock())
    @mock.patch('kazoo.client.KazooClient.get_children', mock.Mock())
    @mock.patch('treadmill.zkutils.ensure_exists', mock.Mock())
    @mock.patch('treadmill.zkutils.ensure_deleted', mock.Mock())
    @mock.patch('treadmill.zkutils.put', mock.Mock())
    @mock.patch('treadmill.master.Master.load_allocations', mock.Mock())
    @mock.patch('treadmill.master.Master.load_apps', mock.Mock())
    @mock.patch('treadmill.master.Master.load_app', mock.Mock())
    def test_app_events(self):
        """Tests application placement."""
        zk_content = {
            'events': {
                '001-allocations-12345': {},
                '000-apps-12346': {
                    '.data': """
                        - xxx.app1#1234
                        - xxx.app2#2345
                    """
                },
            },
        }

        self.make_mock_zk(zk_content)
        self.master.watch('/events')
        while True:
            try:
                event = self.master.queue.popleft()
                self.master.process(event)
            except IndexError:
                break

        self.assertTrue(treadmill.master.Master.load_allocations.called)
        self.assertTrue(treadmill.master.Master.load_apps.called)
        treadmill.master.Master.load_app.assert_has_calls([
            mock.call('xxx.app1#1234'),
            mock.call('xxx.app2#2345'),
        ])

    @mock.patch('kazoo.client.KazooClient.get', mock.Mock())
    @mock.patch('kazoo.client.KazooClient.get_children', mock.Mock())
    @mock.patch('treadmill.zkutils.ensure_exists', mock.Mock())
    @mock.patch('treadmill.zkutils.ensure_deleted', mock.Mock())
    @mock.patch('treadmill.zkutils.put', mock.Mock())
    @mock.patch('treadmill.master.Master.load_allocations', mock.Mock())
    @mock.patch('treadmill.master.Master.load_apps', mock.Mock())
    @mock.patch('treadmill.master.Master.load_app', mock.Mock())
    def test_alloc_events(self):
        """Tests allocation events."""
        zk_content = {
            'events': {
                '001-allocations-12345': {},
            },
        }

        self.make_mock_zk(zk_content)
        self.master.watch('/events')
        while True:
            try:
                event = self.master.queue.popleft()
                self.master.process(event)
            except IndexError:
                break

        self.assertTrue(treadmill.master.Master.load_allocations.called)
        self.assertTrue(treadmill.master.Master.load_apps.called)

    @mock.patch('kazoo.client.KazooClient.get', mock.Mock())
    @mock.patch('kazoo.client.KazooClient.create', mock.Mock())
    @mock.patch('time.time', mock.Mock(return_value=123.34))
    @mock.patch('treadmill.appevents._HOSTNAME', 'xxx')
    def test_create_apps(self):
        """Tests app api."""
        zkclient = kazoo.client.KazooClient()
        kazoo.client.KazooClient.create.return_value = '/scheduled/foo.bar#12'

        master.create_apps(zkclient, 'foo.bar', {}, 2)
<<<<<<< HEAD
        kazoo.client.KazooClient.create.assert_has_calls(
            [
                mock.call('/scheduled/foo.bar#',
                          b'{}\n',
                          makepath=True,
                          sequence=True,
                          ephemeral=False,
                          acl=mock.ANY),
                mock.call('/trace/000C/foo.bar#12,123.34,xxx,pending,created',
                          b'',
                          makepath=True,
                          acl=mock.ANY),
                # Mock call returns same instance (#12), so same task is
                # created twice.
                mock.call('/scheduled/foo.bar#',
                          b'{}\n',
                          makepath=True,
                          sequence=True,
                          ephemeral=False,
                          acl=mock.ANY),
                mock.call('/trace/000C/foo.bar#12,123.34,xxx,pending,created',
                          b'',
                          makepath=True,
                          acl=mock.ANY)
            ],
            any_order=True
        )
=======

        kazoo.client.KazooClient.create.assert_has_calls([
            mock.call(
                '/scheduled/foo.bar#',
                b'{}\n',
                makepath=True,
                sequence=True,
                ephemeral=False,
                acl=mock.ANY
            ),
            mock.call(
                '/trace/000C/foo.bar#12,123.34,xxx,pending,created',
                b'',
                ephemeral=False, makepath=True, sequence=False,
                acl=mock.ANY
            ),
            # Mock call returns same instance (#12), so same task is created
            # twice.
            mock.call('/scheduled/foo.bar#',
                      b'{}\n',
                      makepath=True,
                      sequence=True,
                      ephemeral=False,
                      acl=mock.ANY),
            mock.call('/trace/000C/foo.bar#12,123.34,xxx,pending,created',
                      b'',
                      ephemeral=False, makepath=True, sequence=False,
                      acl=mock.ANY)
        ])

        kazoo.client.KazooClient.create.reset_mock()
        master.create_apps(zkclient, 'foo.bar', {}, 1, 'monitor')
        kazoo.client.KazooClient.create.assert_has_calls([
            mock.call('/scheduled/foo.bar#',
                      b'{}\n',
                      makepath=True,
                      sequence=True,
                      ephemeral=False,
                      acl=mock.ANY),
            mock.call(
                '/trace/000C/foo.bar#12,123.34,xxx,pending,monitor:created',
                b'',
                ephemeral=False, makepath=True, sequence=False,
                acl=mock.ANY
            )
        ])

    @mock.patch('kazoo.client.KazooClient.get_children',
                mock.Mock(return_value=[]))
    @mock.patch('kazoo.client.KazooClient.delete', mock.Mock())
    @mock.patch('kazoo.client.KazooClient.create', mock.Mock())
    @mock.patch('time.time', mock.Mock(return_value=123.34))
    @mock.patch('treadmill.appevents._HOSTNAME', 'xxx')
    def test_delete_apps(self):
        """Tests app api."""
        zkclient = kazoo.client.KazooClient()

        master.delete_apps(zkclient, ['foo.bar#12', 'foo.bar#22'])
        kazoo.client.KazooClient.delete.assert_has_calls([
            mock.call('/scheduled/foo.bar#12'),
            mock.call('/scheduled/foo.bar#22')
        ])
        kazoo.client.KazooClient.create.assert_has_calls([
            mock.call(
                '/trace/000C/foo.bar#12,123.34,xxx,pending_delete,deleted',
                b'',
                ephemeral=False, makepath=True, sequence=False,
                acl=mock.ANY
            ),
            mock.call(
                '/trace/0016/foo.bar#22,123.34,xxx,pending_delete,deleted',
                b'',
                ephemeral=False, makepath=True, sequence=False,
                acl=mock.ANY
            )
        ])

        kazoo.client.KazooClient.delete.reset_mock()
        kazoo.client.KazooClient.create.reset_mock()
        master.delete_apps(zkclient, ['foo.bar#12'], 'monitor')
        kazoo.client.KazooClient.delete.assert_has_calls([
            mock.call('/scheduled/foo.bar#12')
        ])
        kazoo.client.KazooClient.create.assert_has_calls([
            mock.call(
                (
                    '/trace/000C/foo.bar#12,123.34,xxx,'
                    'pending_delete,monitor:deleted'
                ),
                b'',
                ephemeral=False, makepath=True, sequence=False,
                acl=mock.ANY
            )
        ])
>>>>>>> 28e93ab5

    @mock.patch('kazoo.client.KazooClient.get', mock.Mock(
        return_value=('{}', None)))
    @mock.patch('kazoo.client.KazooClient.set', mock.Mock())
    @mock.patch('kazoo.client.KazooClient.create', mock.Mock())
    def test_update_app_priority(self):
        """Tests app api."""
        zkclient = kazoo.client.KazooClient()

        kazoo.client.KazooClient.create.return_value = '/events/001-apps-1'
        master.update_app_priorities(zkclient, {'foo.bar#1': 10,
                                                'foo.bar#2': 20})
        kazoo.client.KazooClient.set.assert_has_calls(
            [
                mock.call('/scheduled/foo.bar#1', b'{priority: 10}\n'),
                mock.call('/scheduled/foo.bar#2', b'{priority: 20}\n'),
            ],
            any_order=True
        )

        # Verify that event is placed correctly.
        kazoo.client.KazooClient.create.assert_called_with(
            '/events/001-apps-', mock.ANY,
            makepath=True, acl=mock.ANY, sequence=True, ephemeral=False
        )

    @mock.patch('kazoo.client.KazooClient.get', mock.Mock(
        return_value=('{}', None)))
    @mock.patch('treadmill.zkutils.update', mock.Mock(return_value=None))
    @mock.patch('treadmill.master.create_event', mock.Mock(return_value=None))
    def test_update_app_priority_noop(self):
        """Tests app api."""
        zkclient = kazoo.client.KazooClient()

        # kazoo.client.KazooClient.create.return_value = '/events/001-apps-1'
        master.update_app_priorities(zkclient, {'foo.bar#1': 10,
                                                'foo.bar#2': 20})
        treadmill.zkutils.update.assert_has_calls(
            [
                mock.call(mock.ANY, '/scheduled/foo.bar#1', {'priority': 10},
                          check_content=True),
                mock.call(mock.ANY, '/scheduled/foo.bar#2', {'priority': 20},
                          check_content=True),
            ],
            any_order=True
        )

        # Verify that event is placed correctly.
        self.assertFalse(treadmill.master.create_event.called)

    @mock.patch('kazoo.client.KazooClient.get', mock.Mock(
        return_value=('{}', None)))
    @mock.patch('kazoo.client.KazooClient.set', mock.Mock())
    @mock.patch('kazoo.client.KazooClient.create', mock.Mock())
    @mock.patch('kazoo.client.KazooClient.exists',
                mock.Mock(return_value=False))
    def test_cell_insert_bucket(self):
        """Tests inserting bucket into cell."""
        zkclient = kazoo.client.KazooClient()
        kazoo.client.KazooClient.create.return_value = '/events/000-cell-1'
        master.cell_insert_bucket(zkclient, 'pod:pod1')

        kazoo.client.KazooClient.create.assert_has_calls([
            mock.call('/cell/pod:pod1', b'',
                      makepath=True, acl=mock.ANY,
                      sequence=False),
            mock.call('/events/000-cell-', b'',
                      makepath=True, acl=mock.ANY,
                      sequence=True, ephemeral=False)
        ])

    @mock.patch('kazoo.client.KazooClient.get', mock.Mock())
    @mock.patch('kazoo.client.KazooClient.exists', mock.Mock())
    @mock.patch('kazoo.client.KazooClient.get_children', mock.Mock())
    @mock.patch('kazoo.client.KazooClient.set', mock.Mock())
    @mock.patch('kazoo.client.KazooClient.create', mock.Mock())
    @mock.patch('kazoo.client.KazooClient.exists', mock.Mock())
    @mock.patch('time.time', mock.Mock(return_value=0))
    def test_load_buckets(self):
        """Test adding new buckets to the topology.
        """
        zk_content = {
            'buckets': {
                'pod:pod1': {
                    'traits': None,
                },
                'pod:pod2': {
                    'traits': None,
                },
                'rack:1234': {
                    'traits': None,
                    'parent': 'pod:pod1',
                },
            },
        }
        time.time.return_value = 100
        self.make_mock_zk(zk_content)
        self.master.load_buckets()

        # Add a new server in a new bucket, make sure it is properly added.
        zk_content['buckets']['rack:4321'] = {
            'traits': None,
            'parent': 'pod:pod2',
        }
        self.master.load_buckets()
        self.assertIn('rack:4321', self.master.buckets)

    @mock.patch('kazoo.client.KazooClient.get', mock.Mock())
    @mock.patch('kazoo.client.KazooClient.exists', mock.Mock())
    @mock.patch('kazoo.client.KazooClient.get_children', mock.Mock())
    @mock.patch('treadmill.zkutils.ensure_exists', mock.Mock())
    @mock.patch('treadmill.zkutils.ensure_deleted', mock.Mock())
    @mock.patch('treadmill.zkutils.put', mock.Mock())
    @mock.patch('time.time', mock.Mock())
    def test_check_reboot(self):
        """Tests reboot checks."""
        # Access to protected member warning.
        #
        # pylint: disable=W0212
        zk_content = {
            'placement': {
                'test1.xx.com': {
                    '.data': """
                        state: up
                        since: 100
                    """,
                    'xxx.app1#1234': '',
                    'xxx.app2#2345': '',
                },
                'test2.xx.com': {
                    '.data': """
                        state: up
                        since: 100
                    """,
                    'xxx.app1#1234': '',
                }
            },
            'server.presence': {
                'test1.xx.com': {},
                'test2.xx.com': {},
            },
            'cell': {
                'pod:pod1': {},
            },
            'buckets': {
                'pod:pod1': {
                    'traits': None,
                },
                'rack:1234': {
                    'traits': None,
                    'parent': 'pod:pod1',
                },
            },
            'servers': {
                'test1.xx.com': {
                    'memory': '16G',
                    'disk': '128G',
                    'cpu': '400%',
                    'parent': 'rack:1234',
                    'up_since': 100,
                },
                'test2.xx.com': {
                    'memory': '16G',
                    'disk': '128G',
                    'cpu': '400%',
                    'parent': 'rack:1234',
                    'up_since': 200,
                },
            },
            'scheduled': {
                'xxx.app1#1234': {
                    'affinity': 'app1',
                    'memory': '1G',
                    'disk': '1G',
                    'cpu': '100%',
                },
            }
        }

        time.time.return_value = 500
        self.make_mock_zk(zk_content)
        self.master.load_buckets()
        self.master.load_cell()
        self.master.load_servers()
        self.master.load_apps()
        self.master.load_placement_data()
        self.master.init_schedule()

        # Valid until is rounded to the end of day - reboot time + 21
        self.assertEqual(
            self.master.servers['test1.xx.com'].valid_until,
            self.master.servers['test2.xx.com'].valid_until
        )

        expired_at = self.master.servers['test1.xx.com'].valid_until
        time.time.return_value = expired_at - 500

        app_server = self.master.cell.apps['xxx.app1#1234'].server
        free_server = [s for s in ['test1.xx.com', 'test2.xx.com']
                       if s != app_server][0]

        # Run check before app expires.
        self.master.cell.apps['xxx.app1#1234'].placement_expiry = (
            expired_at - 500
        )

        time.time.return_value = expired_at - 600
        self.master.check_reboot()

        treadmill.zkutils.ensure_exists.assert_called_with(
            mock.ANY,
            '/reboots/' + free_server,
            acl=[master._SERVERS_ACL_DEL]
        )

        # time is beyond app expiration, expect app server to be rebooted.
        time.time.return_value = expired_at - 400
        self.master.check_reboot()

        treadmill.zkutils.ensure_exists.assert_has_calls([
            mock.call(mock.ANY, '/reboots/' + free_server, acl=mock.ANY),
            mock.call(mock.ANY, '/reboots/' + app_server, acl=mock.ANY),
        ])

    @mock.patch('kazoo.client.KazooClient.get', mock.Mock())
    @mock.patch('kazoo.client.KazooClient.exists', mock.Mock())
    @mock.patch('kazoo.client.KazooClient.get_children', mock.Mock())
    @mock.patch('treadmill.zkutils.ensure_deleted', mock.Mock())
    def test_placement_integrity(self):
        """Tests placement integrity."""
        zk_content = {
            'placement': {
                'test1.xx.com': {
                    'xxx.app1#1234': '',
                    'xxx.app2#2345': '',
                },
                'test2.xx.com': {
                    'xxx.app1#1234': '',
                }
            },
        }

        self.master.cell.apps['xxx.app1#1234'] = scheduler.Application(
            'xxx.app1#1234', 100, [1, 1, 1], 'app1')
        self.master.cell.apps['xxx.app2#2345'] = scheduler.Application(
            'xxx.app2#2345', 100, [1, 1, 1], 'app1')

        self.master.cell.apps['xxx.app1#1234'].server = 'test1.xx.com'

        self.make_mock_zk(zk_content)
        self.master.check_placement_integrity()

        treadmill.zkutils.ensure_deleted.assert_called_with(
            mock.ANY,
            '/placement/test2.xx.com/xxx.app1#1234'
        )

    @mock.patch('kazoo.client.KazooClient.get', mock.Mock(
        return_value=('{}', None)))
    @mock.patch('kazoo.client.KazooClient.set', mock.Mock())
    @mock.patch('kazoo.client.KazooClient.create', mock.Mock())
    def test_update_server_features(self):
        """Tests master.update_server_features()."""
        zkclient = kazoo.client.KazooClient()
        kazoo.client.KazooClient.create.return_value = '/events/000-servers-1'

        master.update_server_features(zkclient, 'foo.ms.com', ['test'])
        kazoo.client.KazooClient.set.assert_has_calls(
            [
                mock.call('/servers/foo.ms.com', b'features: [test]\n'),
            ],
            any_order=True
        )

        # Verify that event is placed correctly.
        kazoo.client.KazooClient.create.assert_called_with(
            '/events/000-servers-', mock.ANY,
            makepath=True, acl=mock.ANY, sequence=True, ephemeral=False
        )

    @mock.patch('kazoo.client.KazooClient.get', mock.Mock())
    @mock.patch('kazoo.client.KazooClient.exists', mock.Mock())
    @mock.patch('kazoo.client.KazooClient.get_children', mock.Mock())
    @mock.patch('treadmill.zkutils.ensure_exists', mock.Mock())
    @mock.patch('treadmill.zkutils.ensure_deleted', mock.Mock())
    @mock.patch('treadmill.zkutils.put', mock.Mock())
    @mock.patch('time.time', mock.Mock())
    def test_readonly_master(self):
        """Tests the ZK operations of a readonly master."""
        zk_content = {
            'server.presence': {
                'test1.xx.com': {},
                'test2.xx.com': {},
            },
            'cell': {
                'pod:pod1': {},
            },
            'buckets': {
                'pod:pod1': {
                    'traits': None,
                },
                'rack:1234': {
                    'traits': None,
                    'parent': 'pod:pod1',
                },
            },
            'identity-groups': {},
            'partitions': {},
            'servers': {
                'test1.xx.com': {
                    'memory': '16G',
                    'disk': '128G',
                    'cpu': '400%',
                    'parent': 'rack:1234',
                    'up_since': 100,
                },
                'test2.xx.com': {
                    'memory': '16G',
                    'disk': '128G',
                    'cpu': '400%',
                    'parent': 'rack:1234',
                    'up_since': 200,
                },
            },
            # Comments indicate zkutils functions that would get called
            # for each entity if the master weren't in readonly mode
            'placement': {  # ensure_exists and put on each placement
                'test1.xx.com': {
                    '.data': """
                        state: up
                        since: 100
                    """,
                    'xxx.app1#1234': '',  # on two servers: ensure_deleted
                    'xxx.app2#2345': '',  # not scheduled: ensure_deleted
                },
                'test2.xx.com': {
                    '.data': """
                        state: up
                        since: 100
                    """,
                    'xxx.app1#1234': '',  # on two servers: ensure_deleted
                }
            },
            'scheduled': {
                'xxx.app1#1234': {
                    'affinity': 'app1',
                    'memory': '1G',
                    'disk': '1G',
                    'cpu': '100%',
                },
                'xxx.app3#6789': {  # gets scheduled by init_schedule: put
                    'affinity': 'app3',
                    'memory': '1G',
                    'disk': '1G',
                    'cpu': '100%',
                },
            }
        }

        time.time.return_value = 500
        self.make_mock_zk(zk_content)
        ro_master = master.Master(
            kazoo.client.KazooClient(),
            'test-cell',
            readonly=True
        )
        ro_master.load_model()
        ro_master.init_schedule()

        self.assertFalse(treadmill.zkutils.ensure_deleted.called)
        self.assertFalse(treadmill.zkutils.ensure_exists.called)
        self.assertFalse(treadmill.zkutils.put.called)

if __name__ == '__main__':
    unittest.main()<|MERGE_RESOLUTION|>--- conflicted
+++ resolved
@@ -1,13 +1,10 @@
 """Unit test for treadmill master.
 """
-<<<<<<< HEAD
-=======
 
 from __future__ import absolute_import
 from __future__ import division
 from __future__ import print_function
 from __future__ import unicode_literals
->>>>>>> 28e93ab5
 
 # Disable C0302: Too many lines in the module
 # pylint: disable=C0302
@@ -701,35 +698,6 @@
         kazoo.client.KazooClient.create.return_value = '/scheduled/foo.bar#12'
 
         master.create_apps(zkclient, 'foo.bar', {}, 2)
-<<<<<<< HEAD
-        kazoo.client.KazooClient.create.assert_has_calls(
-            [
-                mock.call('/scheduled/foo.bar#',
-                          b'{}\n',
-                          makepath=True,
-                          sequence=True,
-                          ephemeral=False,
-                          acl=mock.ANY),
-                mock.call('/trace/000C/foo.bar#12,123.34,xxx,pending,created',
-                          b'',
-                          makepath=True,
-                          acl=mock.ANY),
-                # Mock call returns same instance (#12), so same task is
-                # created twice.
-                mock.call('/scheduled/foo.bar#',
-                          b'{}\n',
-                          makepath=True,
-                          sequence=True,
-                          ephemeral=False,
-                          acl=mock.ANY),
-                mock.call('/trace/000C/foo.bar#12,123.34,xxx,pending,created',
-                          b'',
-                          makepath=True,
-                          acl=mock.ANY)
-            ],
-            any_order=True
-        )
-=======
 
         kazoo.client.KazooClient.create.assert_has_calls([
             mock.call(
@@ -824,7 +792,6 @@
                 acl=mock.ANY
             )
         ])
->>>>>>> 28e93ab5
 
     @mock.patch('kazoo.client.KazooClient.get', mock.Mock(
         return_value=('{}', None)))

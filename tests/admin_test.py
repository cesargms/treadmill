"""Unit test for treadmill admin.
"""

from __future__ import absolute_import
from __future__ import division
from __future__ import print_function
from __future__ import unicode_literals


# Disable C0302: Too many lines in the module
# pylint: disable=C0302

import hashlib
import unittest
<<<<<<< HEAD
import io
=======

# Disable W0611: Unused import
import tests.treadmill_test_deps  # pylint: disable=W0611
import tests.treadmill_ldap_patch
tests.treadmill_ldap_patch.monkey_patch()

>>>>>>> 3b295f50

import ldap3
import mock

import treadmill
from treadmill import admin


def _open_side_effect_for_simple_auth(path, *args):
    if path == '/root/.treadmill_ldap':
        return io.StringIO("secret")
    elif path.endswith('deploy/config/treadmill.yml'):
        return io.StringIO(
            """
            domain: tm.treadmill
            freeipa_server:
                authentication: simple
                remote_admin_pwd_file: /root/.treadmill_ldap
            """)
    else:
        return open(path, *args)


def _open_side_effect_for_sasl_auth(path, *args):
    if path == '/root/.treadmill_ldap':
        return io.StringIO("secret")
    elif path.endswith('deploy/config/treadmill.yml'):
        return io.StringIO(
            """
            domain: tm.treadmill
            freeipa_server:
                authentication: sasl
                remote_admin_pwd_file: /root/.treadmill/.ldap
            """)
    else:
        return open(path, *args)


class AdminTest(unittest.TestCase):
    """Tests supervisor routines."""

    def test_and_query(self):
        """Test."""
        query = admin.AndQuery('a', 1)
        self.assertEqual('(a=1)', str(query))

        query('b', '*')
        self.assertEqual('(&(a=1)(b=*))', str(query))

    def test_entry_to_dict(self):
        """Test entry to dict conversion."""
        # Disable W0212: Test access protected members of admin module.
        # pylint: disable=W0212
        schema = [
            ('a', 'a', str),
            ('b', 'b', [str]),
            ('c', 'C', int),
            ('d', 'd', dict),
            ('e', 'e', bool),
            ('f', 'f', bool),
        ]

        self.assertEqual(
<<<<<<< HEAD
            {'a': '1', 'b': ['x'], 'C': 1},
            admin._entry_2_dict(
                {'a': ['1'], 'b': ['x'], 'c': ['1']}, schema
            )
=======
            admin._entry_2_dict(
                {
                    'a': ['1'],
                    'b': ['x'],
                    'c': ['1'],
                    'e': [True],
                    'f': [False],
                },
                schema
            ),
            {
                'a': '1',
                'b': ['x'],
                'C': 1,
                'e': True,
                'f': False
            },
>>>>>>> 3b295f50
        )
        self.assertEqual(
<<<<<<< HEAD
            {'a': '1', 'b': ['x'], 'd': {'x': 1}},
=======
>>>>>>> 3b295f50
            admin._entry_2_dict(
                {
                    'a': ['1'],
                    'b': ['x'],
<<<<<<< HEAD
                    'd': ['{"x": 1}']
                },
                schema
            )
=======
                    'd': ['{"x": 1}'],
                    # XXX: This is necessary until previous bad entries are
                    #      cleaned up.
                    'e': ['True'],
                    'f': ['1'],
                },
                schema
            ),
            {
                'a': '1',
                'b': ['x'],
                'd': {
                    'x': 1
                },
                'e': True,
                'f': True,
            }
>>>>>>> 3b295f50
        )
        self.assertEqual(
<<<<<<< HEAD
            {'a': ['1'], 'b': ['x'], 'c': ['1']},
=======
>>>>>>> 3b295f50
            admin._dict_2_entry(
                {
                    'a': '1',
                    'b': ['x'],
<<<<<<< HEAD
                    'C': 1
                },
                schema
            )
=======
                    'C': 1,
                    'e': False,
                    'f': True
                },
                schema
            ),
            {
                'a': ['1'],
                'b': ['x'],
                'c': ['1'],
                'e': [False],
                'f': [True],
            }
>>>>>>> 3b295f50
        )
        self.assertEqual(
<<<<<<< HEAD
            {'a': ['1'], 'd': ['{"x": 1}']},
            admin._dict_2_entry(
                {
                    'a': '1',
                    'd': {'x': 1}
                },
                schema
            )
=======
            admin._dict_2_entry(
                {
                    'a': '1',
                    'd': {
                        'x': 1
                    }
                },
                schema
            ),
            {
                'a': ['1'],
                'd': ['{"x": 1}']
            }
>>>>>>> 3b295f50
        )

    def test_group_by_opt(self):
        """Tests group by attribute option."""
        # Disable W0212: Test access protected members of admin module.
        # pylint: disable=W0212
        self.assertEqual(
<<<<<<< HEAD
            sorted(
                {
                    'a': [('xxx', 'a', ['1']), ('yyy', 'a', ['2'])],
                    'b': [('xxx', 'b', ['3'])]}
            ),
            sorted(
                admin._group_entry_by_opt(
                    {'xxx;a': ['1'], 'xxx;b': ['3'], 'yyy;a': ['2']}
                )
            )
=======
            admin._group_entry_by_opt(
                {
                    'xxx;a': ['1'],
                    'xxx;b': ['3'],
                    'yyy;a': ['2'],
                }
            ),
            {
                'a': [
                    ('xxx', 'a', ['1']),
                    ('yyy', 'a', ['2']),
                ],
                'b': [
                    ('xxx', 'b', ['3']),
                ],
            },
>>>>>>> 3b295f50
        )

    def test_grouped_to_list_of_dict(self):
        """Test conversion of grouped by opt elements to dicts."""
        # Disable W0212: Test access protected members of admin module.
        # pylint: disable=W0212
        self.assertEqual(
            admin._grouped_to_list_of_dict(
                {
                    'tm-ep-1': [
                        ('name', 'tm-ep-1', ['http']),
                        ('port', 'tm-ep-1', ['80']),
                        ('service-name', 'tm-s-1', ['x'])
                    ],
                    'tm-ep-2': [
                        ('name', 'tm-ep-2', ['tcp']),
                        ('port', 'tm-ep-2', ['1000']),
                        ('service-name', 'tm-s-2', ['x'])
                    ],
                },
                'tm-ep-',
                [
                    ('name', 'name', str),
                    ('port', 'port', int)
                ]
            ),
            [
                {'name': 'http', 'port': 80},
                {'name': 'tcp', 'port': 1000}
            ],
        )

    def test_remove_empty(self):
        """Test removal of empty values from entry."""
        # Access to protected member.
        #
        # pylint: disable=W0212
        self.assertEqual(
            {'aaa': ['a']},
            admin._remove_empty({'aaa': ['a'], 'b': [], 'c': {'a': []}})
        )

    def test_app_to_entry(self):
        """Tests convertion of app dictionary to ldap entry."""
        app = {
            '_id': 'xxx',
            'cpu': '100%',
            'memory': '1G',
            'disk': '1G',
            'tickets': ['a', None, 'b'],
            'features': [],
            'args': [],
            'environ': [{'name': 'a', 'value': 'b'}],
            'services': [
                {
                    'name': 'a',
                    'command': '/a',
                    'restart': {
                        'limit': 3,
                        'interval': 30,
                    },
                },
                {
                    'name': 'b',
                    'command': '/b',
                },
                {
                    'name': 'c',
                    'command': '/c',
                    'restart': {
                        'limit': 0,
                    },
                },
            ],
            'endpoints': [
                {'name': 'x', 'port': 1, 'type': 'infra', 'proto': 'udp'},
                {'name': 'y', 'port': 2, 'type': 'infra'},
            ],
            'affinity_limits': {'server': 1, 'rack': 2},
            'passthrough': [],
            'ephemeral_ports': {
                'tcp': 5,
                'udp': 10,
            },
            'shared_ip': True,
            'shared_network': True
        }

        md5_a = hashlib.md5(b'a').hexdigest()
        md5_b = hashlib.md5(b'b').hexdigest()
        md5_c = hashlib.md5(b'c').hexdigest()
        md5_x = hashlib.md5(b'x').hexdigest()
        md5_y = hashlib.md5(b'y').hexdigest()
        md5_srv = hashlib.md5(b'server').hexdigest()
        md5_rack = hashlib.md5(b'rack').hexdigest()

        ldap_entry = {
            'app': ['xxx'],
            'cpu': ['100%'],
            'memory': ['1G'],
            'disk': ['1G'],
            'ticket': ['a', 'b'],
            'service-name;tm-service-' + md5_a: ['a'],
            'service-name;tm-service-' + md5_b: ['b'],
            'service-name;tm-service-' + md5_c: ['c'],
            'service-restart-limit;tm-service-' + md5_a: ['3'],
            'service-restart-limit;tm-service-' + md5_b: ['5'],
            'service-restart-limit;tm-service-' + md5_c: ['0'],
            'service-restart-interval;tm-service-' + md5_a: ['30'],
            'service-restart-interval;tm-service-' + md5_b: ['60'],
            'service-restart-interval;tm-service-' + md5_c: ['60'],
            'service-command;tm-service-' + md5_a: ['/a'],
            'service-command;tm-service-' + md5_b: ['/b'],
            'service-command;tm-service-' + md5_c: ['/c'],
            'endpoint-name;tm-endpoint-' + md5_x: ['x'],
            'endpoint-name;tm-endpoint-' + md5_y: ['y'],
            'endpoint-port;tm-endpoint-' + md5_x: ['1'],
            'endpoint-port;tm-endpoint-' + md5_y: ['2'],
            'endpoint-type;tm-endpoint-' + md5_x: ['infra'],
            'endpoint-type;tm-endpoint-' + md5_y: ['infra'],
            'endpoint-proto;tm-endpoint-' + md5_x: ['udp'],
            'envvar-name;tm-envvar-' + md5_a: ['a'],
            'envvar-value;tm-envvar-' + md5_a: ['b'],
            'affinity-level;tm-affinity-' + md5_srv: ['server'],
            'affinity-limit;tm-affinity-' + md5_srv: ['1'],
            'affinity-level;tm-affinity-' + md5_rack: ['rack'],
            'affinity-limit;tm-affinity-' + md5_rack: ['2'],
            'ephemeral-ports-tcp': ['5'],
            'ephemeral-ports-udp': ['10'],
            'shared-ip': [True],
            'shared-network': [True]
        }

        self.assertEqual(ldap_entry, admin.Application(None).to_entry(app))

        # When converting to entry, None are skipped, and unicode is converted
        # to str.
        #
        # Adjuest app['tickets'] accordingly.
        app['tickets'] = ['a', 'b']
        # Account for default restart values
        app['services'][1]['restart'] = {'limit': 5, 'interval': 60}
        app['services'][2]['restart']['interval'] = 60
        self.assertEqual(app, admin.Application(None).from_entry(ldap_entry))

    def test_app_to_entry_and_back(self):
        """Test converting app to/from entry populating default values."""
        app = {
            'cpu': '100%',
            'memory': '1G',
            'disk': '1G',
            'services': [{'command': '/a',
                          'name': 'a',
                          'restart': {'interval': 30, 'limit': 3}}],
            'endpoints': [{'name': 'y', 'port': 2}],
        }

        expected = {
            'tickets': [],
            'features': [],
            'endpoints': [{'name': 'y', 'port': 2}],
            'environ': [],
            'memory': '1G',
            'services': [{'command': '/a',
                          'name': 'a',
                          'restart': {'interval': 30, 'limit': 3}}],
            'disk': '1G',
            'affinity_limits': {},
            'cpu': '100%',
            'passthrough': [],
            'ephemeral_ports': {},
            'args': []
        }

        admin_app = admin.Application(None)
        self.assertEqual(
            expected,
            admin_app.from_entry(admin_app.to_entry(app))
        )

        app['services'][0]['root'] = True
        expected['services'][0]['root'] = True
        self.assertEqual(
            expected,
            admin_app.from_entry(admin_app.to_entry(app))
        )

        app['vring'] = {
            'cells': ['a', 'b'],
            'rules': [{
                'pattern': 'x.y*',
                'endpoints': ['http', 'tcp'],
            }]
        }

        expected['vring'] = {
            'cells': ['a', 'b'],
            'rules': [{
                'pattern': 'x.y*',
                'endpoints': ['http', 'tcp'],
            }]
        }

        self.assertEqual(
            expected,
            admin_app.from_entry(admin_app.to_entry(app))
        )

        app['passthrough'] = ['xxx.x.com', 'yyy.x.com']
        expected['passthrough'] = ['xxx.x.com', 'yyy.x.com']

        self.assertEqual(
            expected,
            admin_app.from_entry(admin_app.to_entry(app))
        )

        app['ephemeral_ports'] = {
            'tcp': 10,
        }
        expected['ephemeral_ports'] = {
            'tcp': 10,
            'udp': 0,
        }

        app['schedule_once'] = True
        expected['schedule_once'] = True

        self.assertEqual(
            expected,
            admin_app.from_entry(admin_app.to_entry(app))
        )

        app['data_retention_timeout'] = '30m'
        expected['data_retention_timeout'] = '30m'

        self.assertEqual(
            expected,
            admin_app.from_entry(admin_app.to_entry(app))
        )

        app['lease'] = '3d'
        expected['lease'] = '3d'

        self.assertEqual(
            expected,
            admin_app.from_entry(admin_app.to_entry(app))
        )

    def test_server_to_entry(self):
        """Tests convertion of app dictionary to ldap entry."""
        srv = {
            '_id': 'xxx',
            'cell': 'yyy',
            'partition': 'p',
            'traits': ['a', 'b', 'c'],
            'data': {'a': '1', 'b': '2'},
        }

        ldap_entry = {
            'server': ['xxx'],
            'cell': ['yyy'],
            'partition': ['p'],
            'trait': ['a', 'b', 'c'],
            'data': ['{"a": "1", "b": "2"}'],
        }

        self.assertEqual(
            admin.Server(None).to_entry(srv),
            ldap_entry
        )
        self.assertEqual(
            admin.Server(None).from_entry(ldap_entry),
            srv
        )

    def test_cell_to_entry(self):
        """Tests conversion of cell to ldap entry."""
        cell = {
            '_id': 'test',
            'username': 'xxx',
            'location': 'x',
            'archive-server': 'y',
            'archive-username': 'z',
            'version': '1.2.3',
            'root': '',
            'ssq-namespace': 's',
            'masters': [
                {'idx': 1,
                 'hostname': 'abc',
                 'zk-client-port': 5000,
                 'zk-jmx-port': 6000,
                 'zk-followers-port': 7000,
                 'zk-election-port': 8000}
            ],
            'data': {'foo': 'bar', 'x': 'y'},
        }
        cell_admin = admin.Cell(None)
        self.assertEqual(
            cell,
            cell_admin.from_entry(cell_admin.to_entry(cell))
        )

    @mock.patch('treadmill.admin._TREADMILL_ATTR_OID_PREFIX', '1.2.3.')
    def test_attrtype_to_str(self):
        """Tests conversion of attribute type to LDIF string."""
        # pylint: disable=protected-access
        result = admin._attrtype_2_str({
            'idx': 4,
            'name': 'name',
            'desc': 'desc',
            'syntax': 'syntax',
            'equality': 'foo',
            'substr': 'substr',
            'ordering': 'ordering',
            'single_value': True
        })
        self.assertEqual(result, (
            '( 1.2.3.4 '
            'NAME \'name\' '
            'DESC \'desc\' '
            'SYNTAX syntax '
            'EQUALITY foo '
            'SUBSTR substr '
            'ORDERING ordering '
            'SINGLE-VALUE '
            ')'
        ))

    @mock.patch('treadmill.admin._TREADMILL_OBJCLS_OID_PREFIX', '1.2.3.')
    def test_objcls_to_str(self):
        """Tests conversion of object class to LDIF string."""
        # pylint: disable=protected-access
        result = admin._objcls_2_str('name', {
            'idx': 4,
            'desc': 'desc',
            'must': ['one', 'two', 'three'],
            'may': ['four', 'five']
        })
        self.assertEqual(result, (
            '( 1.2.3.4 '
            'NAME \'name\' '
            'DESC \'desc\' '
            'SUP top STRUCTURAL '
            'MUST ( one $ two $ three ) '
            'MAY ( four $ five ) '
            ')'
        ))
        result = admin._objcls_2_str('name', {
            'idx': 4,
            'desc': 'desc',
            'must': ['foo']
        })
        self.assertEqual(result, (
            '( 1.2.3.4 '
            'NAME \'name\' '
            'DESC \'desc\' '
            'SUP top STRUCTURAL '
            'MUST ( foo ) '
            ')'
        ))

    def test_schema(self):
        """Test schema parsing."""
        # Disable W0212: Test access protected members of admin module.
        # pylint: disable=W0212
        attrs = [
            '{0}( %s NAME x1 DESC \'x x\''
            ' ORDERING integerOrderingMatch'
            ' SYNTAX 1.3.6.1.4.1.1466.115.121.1.27'
            ' )' % (admin._TREADMILL_ATTR_OID_PREFIX + '11'),
            '{1}( %s NAME x2 DESC \'x x\''
            ' SUBSTR caseIgnoreSubstringsMatch'
            ' EQUALITY caseIgnoreMatch'
            ' SYNTAX 1.3.6.1.4.1.1466.115.121.1.15'
            ' )' % (admin._TREADMILL_ATTR_OID_PREFIX + '22'),
        ]

        obj_classes = [
            '{0}( %s NAME o1 DESC \'x x\''
            ' SUP top STRUCTURAL'
            ' MUST ( xxx ) MAY ( a $ b )'
            ' )' % (admin._TREADMILL_OBJCLS_OID_PREFIX + '33'),
        ]

        admin_obj = admin.Admin(None, None)
        admin_obj.ldap = ldap3.Connection(ldap3.Server('fake'),
                                          client_strategy=ldap3.MOCK_SYNC)

        admin_obj.ldap.strategy.add_entry(
            'cn={1}treadmill,cn=schema,cn=config',
            {'olcAttributeTypes': attrs, 'olcObjectClasses': obj_classes}
        )

        admin_obj.ldap.bind()

        self.assertEqual(
            {
                'dn': 'cn={1}treadmill,cn=schema,cn=config',
                'objectClasses': {
                    'o1': {
                        'idx': 33,
                        'desc': 'x x',
                        'must': ['xxx'],
                        'may': ['a', 'b'],
                    },
                },
                'attributeTypes': {
                    'x1': {
                        'idx': 11,
                        'desc': 'x x',
                        'type': 'int'
                    },
                    'x2': {
                        'idx': 22,
                        'desc': 'x x',
                        'type': 'str',
                        'ignore_case': True
                    },
                }
            },
            admin_obj.schema()
        )

    @mock.patch('ldap3.Connection.add', mock.Mock())
    def test_init(self):
        """Tests init logic."""
        admin_obj = admin.Admin(None, 'dc=test,dc=com')
        admin_obj.ldap = ldap3.Connection(ldap3.Server('fake'),
                                          client_strategy=ldap3.MOCK_SYNC)

        admin_obj.init()

        dn_list = [arg[0][0] for arg in admin_obj.ldap.add.call_args_list]

        self.assertTrue('dc=test,dc=com' in dn_list)
        self.assertTrue('ou=treadmill,dc=test,dc=com' in dn_list)
        self.assertTrue('ou=apps,ou=treadmill,dc=test,dc=com' in dn_list)

    @unittest.skip('BROKEN: Fix after LDAP refactor.')
    @mock.patch('ldap3.Connection', mock.Mock())
    @mock.patch('builtins.open', mock.Mock(
        side_effect=_open_side_effect_for_simple_auth))
    @mock.patch('ldap3.Server', mock.Mock(return_value={}))
    def test_ldap3_simple_connection(self):
        """Tests ldap simple credential."""
        admin_obj = admin.Admin("ldap://host:389", None)

        admin_obj.connect()

        ldap3.Connection.assert_called_with({},
                                            user="cn=admin,dc=tm,dc=treadmill",
                                            password="secret",
                                            authentication='SIMPLE',
                                            client_strategy='RESTARTABLE',
                                            sasl_mechanism=None,
                                            auto_bind=True)

    @mock.patch('ldap3.Connection', mock.Mock())
    @mock.patch('builtins.open', mock.Mock(
        side_effect=_open_side_effect_for_sasl_auth))
    @mock.patch('ldap3.Server', mock.Mock(return_value={}))
    def test_ldap3_sasl_connection(self):
        """Tests ldap sasl credential."""
        admin_obj = admin.Admin("ldap://host:389", None)

        admin_obj.connect()

        ldap3.Connection.assert_called_with({},
                                            authentication='SASL',
                                            client_strategy='RESTARTABLE',
                                            sasl_mechanism='GSSAPI',
                                            auto_bind=True)


class TenantTest(unittest.TestCase):
    """Tests Tenant ldapobject routines."""

    def setUp(self):
        self.tnt = admin.Tenant(admin.Admin(None, 'dc=xx,dc=com'))

    def test_to_entry(self):
        """Tests convertion of tenant dictionary to ldap entry."""
        tenant = {'tenant': 'foo', 'systems': [3032]}
        ldap_entry = {
            'tenant': ['foo'],
            'system': ['3032'],
        }

        self.assertEqual(ldap_entry, self.tnt.to_entry(tenant))
        self.assertEqual(tenant, self.tnt.from_entry(ldap_entry))

        tenant = {'tenant': 'foo:bar', 'systems': [3032]}
        ldap_entry = {
            'tenant': ['foo:bar'],
            'system': ['3032'],
        }
        self.assertEqual(tenant, self.tnt.from_entry(ldap_entry))
        self.assertTrue(
            self.tnt.dn('foo:bar').startswith(
                b'tenant=bar,tenant=foo,ou=allocations,'))


class AllocationTest(unittest.TestCase):
    """Tests Allocation ldapobject routines."""

    def setUp(self):
        self.alloc = admin.Allocation(
            admin.Admin(None, 'dc=xx,dc=com'))

    def test_dn(self):
        """Tests allocation identity to dn mapping."""
        self.assertTrue(
            self.alloc.dn('foo:bar/prod1').startswith(
<<<<<<< HEAD
                b'allocation=prod1,tenant=bar,tenant=foo,ou=allocations,'))
=======
                'allocation=prod1,tenant=bar,tenant=foo,ou=allocations,'
            )
        )
>>>>>>> 3b295f50

    def test_to_entry(self):
        """Tests conversion of allocation to LDAP entry."""
        obj = {'environment': 'prod'}
        ldap_entry = {
            'environment': ['prod'],
        }
        self.assertEqual(ldap_entry, self.alloc.to_entry(obj))

    @mock.patch('treadmill.admin.Admin.search', mock.Mock())
    @mock.patch('treadmill.admin.LdapObject.get', mock.Mock(return_value={}))
    def test_get(self):
        """Tests loading cell allocations."""
        treadmill.admin.Admin.search.return_value = [
            ('cell=xxx,allocation=prod1,...',
             {'cell': ['xxx'],
              'memory': ['1G'],
              'cpu': ['100%'],
              'disk': ['2G'],
              'rank': [100],
              'trait': ['a', 'b'],
              'priority;tm-alloc-assignment-123': [80],
              'pattern;tm-alloc-assignment-123': ['ppp.ttt'],
              'priority;tm-alloc-assignment-345': [60],
              'pattern;tm-alloc-assignment-345': ['ppp.ddd']})
        ]
        obj = self.alloc.get('foo:bar/prod1')
        treadmill.admin.Admin.search.assert_called_with(
            attributes=mock.ANY,
            search_base='allocation=prod1,tenant=bar,tenant=foo,'
                        'ou=allocations,ou=treadmill,dc=xx,dc=com',
            search_filter='(objectclass=tmCellAllocation)',
        )
        self.assertEqual(obj['reservations'][0]['cell'], 'xxx')
        self.assertEqual(obj['reservations'][0]['disk'], '2G')
        self.assertEqual(obj['reservations'][0]['rank'], 100)
        self.assertEqual(obj['reservations'][0]['traits'], ['a', 'b'])
        self.assertIn(
            {'pattern': 'ppp.ttt', 'priority': 80},
            obj['reservations'][0]['assignments'])


class CellAllocationTest(unittest.TestCase):
    """Tests CellAllocation ldapobject routines."""

    def setUp(self):
        self.cell_alloc = admin.CellAllocation(
            admin.Admin(None, 'dc=xx,dc=com'))

    def test_dn(self):
        """Tests cell allocation identity to dn mapping."""
        self.assertTrue(
            self.cell_alloc.dn(['somecell', 'foo:bar/prod1']).startswith(
                'cell=somecell,allocation=prod1,'
                'tenant=bar,tenant=foo,ou=allocations,'))

    def test_to_entry(self):
        """Tests conversion of cell allocation to LDAP entry."""
        obj = {
            'cell': 'somecell',
            'cpu': '100%',
            'memory': '10G',
            'disk': '100G',
            'rank': 100,
            'rank_adjustment': 10,
            'partition': '_default',
            'max_utilization': 4.2,
            'traits': [],
        }
        ldap_entry = {
            'cell': ['somecell'],
            'cpu': ['100%'],
            'memory': ['10G'],
            'disk': ['100G'],
            'rank': ['100'],
            'rank-adjustment': ['10'],
            'partition': ['_default'],
            'max-utilization': ['4.2'],
        }
        self.assertEqual(ldap_entry, self.cell_alloc.to_entry(obj))

        obj.update({
            'traits': [],
            'assignments': [],
        })
        self.assertEqual(obj, self.cell_alloc.from_entry(ldap_entry))


class PartitionTest(unittest.TestCase):
    """Tests Partition ldapobject routines."""

    def setUp(self):
        self.part = admin.Partition(
            admin.Admin(None, 'dc=xx,dc=com'))

    def test_dn(self):
        """Test partition identity to dn mapping."""
        self.assertTrue(
            self.part.dn(['foo', 'bar']).startswith(
                'partition=foo,cell=bar,ou=cells,'.encode('utf-8')
            )
        )

    def test_to_entry(self):
        """Tests conversion of partition to LDAP entry."""
        obj = {
            '_id': 'foo',
            'memory': '4G',
            'cpu': '42%',
            'disk': '100G',
            'down-threshold': 42,
            'systems': [],
        }

        ldap_entry = {
            'partition': ['foo'],
            'memory': ['4G'],
            'cpu': ['42%'],
            'disk': ['100G'],
            'down-threshold': ['42'],
        }

        self.assertEqual(ldap_entry, self.part.to_entry(obj))
        self.assertEqual(obj, self.part.from_entry(ldap_entry))


if __name__ == '__main__':
    unittest.main()<|MERGE_RESOLUTION|>--- conflicted
+++ resolved
@@ -6,22 +6,15 @@
 from __future__ import print_function
 from __future__ import unicode_literals
 
-
 # Disable C0302: Too many lines in the module
 # pylint: disable=C0302
 
 import hashlib
+import io
 import unittest
-<<<<<<< HEAD
-import io
-=======
-
-# Disable W0611: Unused import
-import tests.treadmill_test_deps  # pylint: disable=W0611
+
 import tests.treadmill_ldap_patch
 tests.treadmill_ldap_patch.monkey_patch()
-
->>>>>>> 3b295f50
 
 import ldap3
 import mock
@@ -85,12 +78,6 @@
         ]
 
         self.assertEqual(
-<<<<<<< HEAD
-            {'a': '1', 'b': ['x'], 'C': 1},
-            admin._entry_2_dict(
-                {'a': ['1'], 'b': ['x'], 'c': ['1']}, schema
-            )
-=======
             admin._entry_2_dict(
                 {
                     'a': ['1'],
@@ -108,23 +95,12 @@
                 'e': True,
                 'f': False
             },
->>>>>>> 3b295f50
-        )
-        self.assertEqual(
-<<<<<<< HEAD
-            {'a': '1', 'b': ['x'], 'd': {'x': 1}},
-=======
->>>>>>> 3b295f50
+        )
+        self.assertEqual(
             admin._entry_2_dict(
                 {
                     'a': ['1'],
                     'b': ['x'],
-<<<<<<< HEAD
-                    'd': ['{"x": 1}']
-                },
-                schema
-            )
-=======
                     'd': ['{"x": 1}'],
                     # XXX: This is necessary until previous bad entries are
                     #      cleaned up.
@@ -142,23 +118,12 @@
                 'e': True,
                 'f': True,
             }
->>>>>>> 3b295f50
-        )
-        self.assertEqual(
-<<<<<<< HEAD
-            {'a': ['1'], 'b': ['x'], 'c': ['1']},
-=======
->>>>>>> 3b295f50
+        )
+        self.assertEqual(
             admin._dict_2_entry(
                 {
                     'a': '1',
                     'b': ['x'],
-<<<<<<< HEAD
-                    'C': 1
-                },
-                schema
-            )
-=======
                     'C': 1,
                     'e': False,
                     'f': True
@@ -172,19 +137,8 @@
                 'e': [False],
                 'f': [True],
             }
->>>>>>> 3b295f50
-        )
-        self.assertEqual(
-<<<<<<< HEAD
-            {'a': ['1'], 'd': ['{"x": 1}']},
-            admin._dict_2_entry(
-                {
-                    'a': '1',
-                    'd': {'x': 1}
-                },
-                schema
-            )
-=======
+        )
+        self.assertEqual(
             admin._dict_2_entry(
                 {
                     'a': '1',
@@ -198,7 +152,6 @@
                 'a': ['1'],
                 'd': ['{"x": 1}']
             }
->>>>>>> 3b295f50
         )
 
     def test_group_by_opt(self):
@@ -206,18 +159,6 @@
         # Disable W0212: Test access protected members of admin module.
         # pylint: disable=W0212
         self.assertEqual(
-<<<<<<< HEAD
-            sorted(
-                {
-                    'a': [('xxx', 'a', ['1']), ('yyy', 'a', ['2'])],
-                    'b': [('xxx', 'b', ['3'])]}
-            ),
-            sorted(
-                admin._group_entry_by_opt(
-                    {'xxx;a': ['1'], 'xxx;b': ['3'], 'yyy;a': ['2']}
-                )
-            )
-=======
             admin._group_entry_by_opt(
                 {
                     'xxx;a': ['1'],
@@ -234,7 +175,6 @@
                     ('xxx', 'b', ['3']),
                 ],
             },
->>>>>>> 3b295f50
         )
 
     def test_grouped_to_list_of_dict(self):
@@ -748,13 +688,9 @@
         """Tests allocation identity to dn mapping."""
         self.assertTrue(
             self.alloc.dn('foo:bar/prod1').startswith(
-<<<<<<< HEAD
-                b'allocation=prod1,tenant=bar,tenant=foo,ou=allocations,'))
-=======
                 'allocation=prod1,tenant=bar,tenant=foo,ou=allocations,'
             )
         )
->>>>>>> 3b295f50
 
     def test_to_entry(self):
         """Tests conversion of allocation to LDAP entry."""

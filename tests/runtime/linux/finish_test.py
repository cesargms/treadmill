"""Unit test for treadmill.runtime.linux._finish.
"""

import datetime
import json
import os
import shutil
import tempfile
import tarfile
import time
import unittest

<<<<<<< HEAD
import kazoo
=======
# Disable W0611: Unused import
import tests.treadmill_test_deps  # pylint: disable=W0611

>>>>>>> 28e93ab5
import mock

import treadmill
import treadmill.rulefile

from treadmill import firewall
from treadmill import fs
from treadmill import iptables
from treadmill import supervisor

from treadmill.apptrace import events
from treadmill.runtime.linux import _finish as app_finish


class LinuxRuntimeFinishTest(unittest.TestCase):
    """Tests for treadmill.runtime.linux._finish"""

    def setUp(self):
        # Access protected module _base_service
        # pylint: disable=W0212
        self.root = tempfile.mkdtemp()
        self.tm_env = mock.Mock(
            root=self.root,
            # nfs_dir=os.path.join(self.root, 'mnt', 'nfs'),
            apps_dir=os.path.join(self.root, 'apps'),
            archives_dir=os.path.join(self.root, 'archives'),
            metrics_dir=os.path.join(self.root, 'metrics'),
            svc_cgroup=mock.Mock(
                spec_set=treadmill.services._base_service.ResourceService,
            ),
            svc_localdisk=mock.Mock(
                spec_set=treadmill.services._base_service.ResourceService,
            ),
            svc_network=mock.Mock(
                spec_set=treadmill.services._base_service.ResourceService,
            ),
            rules=mock.Mock(
                spec_set=treadmill.rulefile.RuleMgr,
            )
        )

    def tearDown(self):
        if self.root and os.path.isdir(self.root):
            shutil.rmtree(self.root)

    @mock.patch('shutil.copy', mock.Mock())
    @mock.patch('treadmill.appevents.post', mock.Mock())
    @mock.patch('treadmill.utils.datetime_utcnow', mock.Mock(
        return_value=datetime.datetime(2015, 1, 22, 14, 14, 36, 537918)))
    @mock.patch('treadmill.appcfg.manifest.read', mock.Mock())
    @mock.patch('treadmill.runtime.linux._finish._kill_apps_by_root',
                mock.Mock())
    @mock.patch('treadmill.sysinfo.hostname',
                mock.Mock(return_value='xxx.xx.com'))
    @mock.patch('treadmill.fs.archive_filesystem',
                mock.Mock(return_value=True))
    @mock.patch('treadmill.apphook.cleanup', mock.Mock())
    @mock.patch('treadmill.iptables.rm_ip_set', mock.Mock())
    @mock.patch('treadmill.rrdutils.flush_noexc', mock.Mock())
    @mock.patch('treadmill.subproc.check_call', mock.Mock())
    @mock.patch('treadmill.iptables.rm_ip_set', mock.Mock())
    @mock.patch('treadmill.supervisor.control_service', mock.Mock())
    @mock.patch('treadmill.zkutils.get',
                mock.Mock(return_value={
                    'server': 'nonexist',
                    'auth': 'nonexist',
                }))
    def test_finish(self):
        """Tests container finish procedure and freeing of the resources.
        """
        # Access protected module _kill_apps_by_root
        # pylint: disable=W0212
        manifest = {
            'app': 'proid.myapp',
            'cell': 'test',
            'cpu': '100%',
            'disk': '100G',
            'environment': 'dev',
            'memory': '100M',
            'name': 'proid.myapp#001',
            'proid': 'foo',
            'shared_network': False,
            'task': '001',
            'uniqueid': '0000000ID1234',
            'archive': [
                '/var/tmp/treadmill'
            ],
            'endpoints': [
                {
                    'port': 8000,
                    'name': 'http',
                    'real_port': 5000,
                    'proto': 'tcp',
                },
                {
                    'port': 54321,
                    'type': 'infra',
                    'name': 'ssh',
                    'real_port': 54321,
                    'proto': 'tcp',
                }
            ],
            'ephemeral_ports': {
                'tcp': [45024],
                'udp': [62422],
            },
            'services': [
                {
                    'name': 'web_server',
                    'command': '/bin/false',
                    'restart': {
                        'limit': 3,
                        'interval': 60,
                    },
                }
            ],
            'vring': {
                'some': 'settings'
            }
        }
        treadmill.appcfg.manifest.read.return_value = manifest
        app_unique_name = 'proid.myapp-001-0000000ID1234'
        mock_cgroup_client = self.tm_env.svc_cgroup.make_client.return_value
        mock_ld_client = self.tm_env.svc_localdisk.make_client.return_value
        mock_nwrk_client = self.tm_env.svc_network.make_client.return_value
        localdisk = {
            'block_dev': '/dev/foo',
        }
        mock_ld_client.get.return_value = localdisk
        network = {
            'vip': '192.168.0.2',
            'gateway': '192.168.254.254',
            'veth': 'testveth.0',
            'external_ip': '172.31.81.67',
        }
        mock_nwrk_client.get.return_value = network
        app_dir = os.path.join(self.tm_env.apps_dir, app_unique_name)
        data_dir = os.path.join(app_dir, 'data')
        # Create content in app root directory, verify that it is archived.
        fs.mkdir_safe(os.path.join(data_dir, 'root', 'xxx'))
        fs.mkdir_safe(os.path.join(data_dir, 'services'))
        # Simulate daemontools finish script, marking the app is done.
        with open(os.path.join(data_dir, 'exitinfo'), 'w') as f:
            json.dump(
                {'service': 'web_server', 'return_code': 0, 'signal': 0},
                f
            )

        app_finish.finish(self.tm_env, app_dir)

        treadmill.supervisor.control_service.assert_called_with(
            app_dir, supervisor.ServiceControlAction.down,
            wait=supervisor.ServiceWaitAction.down
        )

        # All resource service clients are properly created
        self.tm_env.svc_cgroup.make_client.assert_called_with(
            os.path.join(data_dir, 'resources', 'cgroups')
        )
        self.tm_env.svc_localdisk.make_client.assert_called_with(
            os.path.join(data_dir, 'resources', 'localdisk')
        )
        self.tm_env.svc_network.make_client.assert_called_with(
            os.path.join(data_dir, 'resources', 'network')
        )

        treadmill.runtime.linux._finish._kill_apps_by_root.assert_called_with(
            os.path.join(data_dir, 'root')
        )

        # Verify that we tested the archiving for the app root volume
        treadmill.fs.archive_filesystem.assert_called_with(
            '/dev/foo',
            os.path.join(data_dir, 'root'),
            os.path.join(data_dir,
                         '001_xxx.xx.com_20150122_141436537918.tar'),
            mock.ANY
        )
        # Cleanup the block device
        mock_ld_client.delete.assert_called_with(app_unique_name)
        # Cleanup the cgroup resource
        mock_cgroup_client.delete.assert_called_with(app_unique_name)
        # Cleanup network resources
        mock_nwrk_client.get.assert_called_with(app_unique_name)
        self.tm_env.rules.unlink_rule.assert_has_calls(
            [
                mock.call(chain=iptables.PREROUTING_DNAT,
                          rule=firewall.DNATRule(
                              proto='tcp',
                              dst_ip='172.31.81.67', dst_port=5000,
                              new_ip='192.168.0.2', new_port=8000
                          ),
                          owner=app_unique_name),
                mock.call(chain=iptables.POSTROUTING_SNAT,
                          rule=firewall.SNATRule(
                              proto='tcp',
                              src_ip='192.168.0.2', src_port=8000,
                              new_ip='172.31.81.67', new_port=5000
                          ),
                          owner=app_unique_name),
                mock.call(chain=iptables.PREROUTING_DNAT,
                          rule=firewall.DNATRule(
                              proto='tcp',
                              dst_ip='172.31.81.67', dst_port=54321,
                              new_ip='192.168.0.2', new_port=54321
                          ),
                          owner=app_unique_name),
                mock.call(chain=iptables.POSTROUTING_SNAT,
                          rule=firewall.SNATRule(
                              proto='tcp',
                              src_ip='192.168.0.2', src_port=54321,
                              new_ip='172.31.81.67', new_port=54321
                          ),
                          owner=app_unique_name),
                mock.call(chain=iptables.PREROUTING_DNAT,
                          rule=firewall.DNATRule(
                              proto='tcp',
                              dst_ip='172.31.81.67', dst_port=45024,
                              new_ip='192.168.0.2', new_port=45024
                          ),
                          owner=app_unique_name),
                mock.call(chain=iptables.PREROUTING_DNAT,
                          rule=firewall.DNATRule(
                              proto='udp',
                              dst_ip='172.31.81.67', dst_port=62422,
                              new_ip='192.168.0.2', new_port=62422
                          ),
                          owner=app_unique_name),

            ],
            any_order=True
        )
        self.assertEqual(self.tm_env.rules.unlink_rule.call_count, 6)
        treadmill.iptables.rm_ip_set.assert_has_calls(
            [
                mock.call(treadmill.iptables.SET_INFRA_SVC,
                          '192.168.0.2,tcp:54321'),
                mock.call(treadmill.iptables.SET_INFRA_SVC,
                          '192.168.0.2,tcp:45024'),
                mock.call(treadmill.iptables.SET_INFRA_SVC,
                          '192.168.0.2,udp:62422'),
                mock.call(treadmill.iptables.SET_VRING_CONTAINERS,
                          '192.168.0.2'),
            ],
            any_order=True
        )
        self.assertEqual(treadmill.iptables.rm_ip_set.call_count, 4)
        mock_nwrk_client.delete.assert_called_with(app_unique_name)
        treadmill.appevents.post.assert_called_with(
            mock.ANY,
            events.FinishedTraceEvent(
                instanceid='proid.myapp#001',
                rc=0,
                signal=0,
                payload={
                    'service': 'web_server',
                    'signal': 0,
                    'return_code': 0
                }
            )
        )
        treadmill.rrdutils.flush_noexc.assert_called_with(
            os.path.join(self.root, 'metrics', 'apps',
                         app_unique_name + '.rrd')
        )
        shutil.copy.assert_called_with(
            os.path.join(self.root, 'metrics', 'apps',
                         app_unique_name + '.rrd'),
            os.path.join(data_dir, 'metrics.rrd')
        )

    @mock.patch('shutil.copy', mock.Mock())
    @mock.patch('treadmill.appevents.post', mock.Mock())
    @mock.patch('treadmill.apphook.cleanup', mock.Mock())
    @mock.patch('treadmill.runtime.linux._finish._kill_apps_by_root',
                mock.Mock())
    @mock.patch('treadmill.appcfg.manifest.read', mock.Mock())
    @mock.patch('treadmill.sysinfo.hostname',
                mock.Mock(return_value='myhostname'))
    @mock.patch('treadmill.cgroups.delete', mock.Mock())
    @mock.patch('treadmill.cgutils.reset_memory_limit_in_bytes',
                mock.Mock(return_value=[]))
    @mock.patch('treadmill.fs.archive_filesystem',
                mock.Mock(return_value=True))
    @mock.patch('treadmill.subproc.check_call', mock.Mock())
    @mock.patch('treadmill.iptables.rm_ip_set', mock.Mock())
    @mock.patch('treadmill.supervisor.control_service', mock.Mock())
    @mock.patch('treadmill.zkutils.get', mock.Mock(return_value=None))
    @mock.patch('treadmill.rrdutils.flush_noexc', mock.Mock())
    def test_finish_error(self):
        """Tests container finish procedure when app is improperly finished."""
        manifest = {
            'app': 'proid.myapp',
            'cell': 'test',
            'cpu': '100%',
            'disk': '100G',
            'environment': 'dev',
            'memory': '100M',
            'name': 'proid.myapp#001',
            'proid': 'foo',
            'shared_network': False,
            'task': '001',
            'uniqueid': '0000000001234',
            'archive': [
                '/var/tmp/treadmill'
            ],
            'endpoints': [
                {
                    'port': 8000,
                    'name': 'http',
                    'real_port': 5000,
                    'proto': 'tcp',
                }
            ],
            'services': [
                {
                    'name': 'web_server',
                    'command': '/bin/false',
                    'restart': {
                        'limit': 3,
                        'interval': 60,
                    },
                }
            ],
            'ephemeral_ports': {
                'tcp': [],
                'udp': [],
            },
            'vring': {
                'some': 'settings'
            }
        }
        treadmill.appcfg.manifest.read.return_value = manifest
        app_unique_name = 'proid.myapp-001-0000000001234'
        mock_ld_client = self.tm_env.svc_localdisk.make_client.return_value
        localdisk = {
            'block_dev': '/dev/foo',
        }
        mock_ld_client.get.return_value = localdisk
        mock_nwrk_client = self.tm_env.svc_network.make_client.return_value
        network = {
            'vip': '192.168.0.2',
            'gateway': '192.168.254.254',
            'veth': 'testveth.0',
            'external_ip': '172.31.81.67',
        }
        mock_nwrk_client.get.return_value = network
        app_dir = os.path.join(self.tm_env.apps_dir, app_unique_name)
        data_dir = os.path.join(app_dir, 'data')
        # Create content in app root directory, verify that it is archived.
        fs.mkdir_safe(os.path.join(data_dir, 'root', 'xxx'))
        fs.mkdir_safe(os.path.join(data_dir, 'services'))
        # Simulate daemontools finish script, marking the app is done.
        with open(os.path.join(data_dir, 'exitinfo'), 'w') as f:
            json.dump(
                {'service': 'web_server', 'return_code': 1, 'signal': 3},
                f
            )
        app_finish.finish(self.tm_env, app_dir)

        treadmill.appevents.post.assert_called_with(
            mock.ANY,
            events.FinishedTraceEvent(
                instanceid='proid.myapp#001',
                rc=1,
                signal=3,
                payload={
                    'service': 'web_server',
                    'signal': 3,
                    'return_code': 1,
                }
            )
        )
        treadmill.rrdutils.flush_noexc.assert_called_with(
            os.path.join(self.root, 'metrics', 'apps',
                         app_unique_name + '.rrd')
        )
        shutil.copy.assert_called_with(
            os.path.join(self.tm_env.metrics_dir, 'apps',
                         app_unique_name + '.rrd'),
            os.path.join(data_dir, 'metrics.rrd')
        )

    @mock.patch('shutil.copy', mock.Mock())
    @mock.patch('treadmill.appevents.post', mock.Mock())
    @mock.patch('treadmill.appcfg.manifest.read', mock.Mock())
    @mock.patch('treadmill.apphook.cleanup', mock.Mock())
    @mock.patch('treadmill.runtime.linux._finish._kill_apps_by_root',
                mock.Mock())
    @mock.patch('treadmill.sysinfo.hostname',
                mock.Mock(return_value='hostname'))
    @mock.patch('treadmill.fs.archive_filesystem',
                mock.Mock(return_value=True))
    @mock.patch('treadmill.rulefile.RuleMgr.unlink_rule', mock.Mock())
    @mock.patch('treadmill.subproc.check_call', mock.Mock())
    @mock.patch('treadmill.iptables.rm_ip_set', mock.Mock())
    @mock.patch('treadmill.zkutils.get', mock.Mock(return_value=None))
    @mock.patch('treadmill.rrdutils.flush_noexc', mock.Mock())
    def test_finish_aborted(self):
        """Tests container finish procedure when node is aborted.
        """
        manifest = {
            'app': 'proid.myapp',
            'cell': 'test',
            'cpu': '100%',
            'disk': '100G',
            'environment': 'dev',
            'host_ip': '172.31.81.67',
            'memory': '100M',
            'name': 'proid.myapp#001',
            'proid': 'foo',
            'shared_network': False,
            'task': '001',
            'uniqueid': '0000000ID1234',
            'archive': [
                '/var/tmp/treadmill'
            ],
            'endpoints': [
                {
                    'port': 8000,
                    'name': 'http',
                    'real_port': 5000,
                    'proto': 'tcp',
                }
            ],
            'services': [
                {
                    'name': 'web_server',
                    'command': '/bin/false',
                    'restart': {
                        'limit': 3,
                        'interval': 60,
                    },
                }
            ],
            'ephemeral_ports': {
                'tcp': [],
                'udp': [],
            },
            'vring': {
                'some': 'settings'
            }
        }
        treadmill.appcfg.manifest.read.return_value = manifest
        app_unique_name = 'proid.myapp-001-0000000ID1234'
        mock_ld_client = self.tm_env.svc_localdisk.make_client.return_value
        localdisk = {
            'block_dev': '/dev/foo',
        }
        mock_ld_client.get.return_value = localdisk
        mock_nwrk_client = self.tm_env.svc_network.make_client.return_value
        network = {
            'vip': '192.168.0.2',
            'gateway': '192.168.254.254',
            'veth': 'testveth.0',
            'external_ip': '172.31.81.67',
        }
        mock_nwrk_client.get.return_value = network
        app_dir = os.path.join(self.root, 'apps', app_unique_name)
        data_dir = os.path.join(app_dir, 'data')
        # Create content in app root directory, verify that it is archived.
        fs.mkdir_safe(os.path.join(data_dir, 'root', 'xxx'))
        fs.mkdir_safe(os.path.join(data_dir, 'services'))
        # Simulate daemontools finish script, marking the app is done.
        with open(os.path.join(data_dir, 'aborted'), 'w') as aborted:
            aborted.write('{"why": "reason", "payload": "test"}')

        app_finish.finish(self.tm_env, app_dir)

        treadmill.appevents.post.assert_called_with(
            mock.ANY,
            events.AbortedTraceEvent(
                instanceid='proid.myapp#001',
                why='reason',
                payload='test'
            )
        )
        treadmill.rrdutils.flush_noexc.assert_called_with(
            os.path.join(self.root, 'metrics', 'apps',
                         app_unique_name + '.rrd')
        )
        shutil.copy.assert_called_with(
            os.path.join(self.root, 'metrics', 'apps',
                         app_unique_name + '.rrd'),
            os.path.join(data_dir, 'metrics.rrd')
        )

        treadmill.appevents.post.reset()

        with open(os.path.join(data_dir, 'aborted'), 'w') as aborted:
            aborted.write('')

        app_finish.finish(self.tm_env, app_dir)

        treadmill.appevents.post.assert_called_with(
            mock.ANY,
            events.AbortedTraceEvent(
                instanceid='proid.myapp#001',
                why='unknown',
                payload=None
            )
        )

    @mock.patch('treadmill.subproc.check_call', mock.Mock(return_value=0))
    def test_finish_no_manifest(self):
        """Test app finish on directory with no app.json.
        """
        app_finish.finish(self.tm_env, self.root)

    @mock.patch('shutil.copy', mock.Mock())
    @mock.patch('treadmill.appevents.post', mock.Mock())
    @mock.patch('treadmill.apphook.cleanup', mock.Mock())
    @mock.patch('treadmill.utils.datetime_utcnow', mock.Mock(
        return_value=datetime.datetime(2015, 1, 22, 14, 14, 36, 537918)))
    @mock.patch('treadmill.appcfg.manifest.read', mock.Mock())
    @mock.patch('treadmill.runtime.linux._finish._kill_apps_by_root',
                mock.Mock())
    @mock.patch('treadmill.sysinfo.hostname',
                mock.Mock(return_value='xxx.ms.com'))
    @mock.patch('treadmill.fs.archive_filesystem',
                mock.Mock(return_value=True))
    @mock.patch('treadmill.iptables.rm_ip_set', mock.Mock())
    @mock.patch('treadmill.rrdutils.flush_noexc', mock.Mock())
    @mock.patch('treadmill.subproc.check_call', mock.Mock())
    @mock.patch('treadmill.iptables.rm_ip_set', mock.Mock())
    @mock.patch('treadmill.supervisor.control_service', mock.Mock())
    @mock.patch('treadmill.zkutils.get',
                mock.Mock(return_value={
                    'server': 'nonexist',
                    'auth': 'nonexist',
                }))
    @mock.patch('treadmill.zkutils.put', mock.Mock())
    def test_finish_no_resources(self):
        """Test app finish on directory when all resources are already freed.
        """
        # Access protected module _kill_apps_by_root
        # pylint: disable=W0212
        manifest = {
            'app': 'proid.myapp',
            'cell': 'test',
            'cpu': '100%',
            'disk': '100G',
            'environment': 'dev',
            'memory': '100M',
            'name': 'proid.myapp#001',
            'proid': 'foo',
            'shared_network': False,
            'task': '001',
            'uniqueid': '0000000ID1234',
            'archive': [
                '/var/tmp/treadmill'
            ],
            'endpoints': [
                {
                    'port': 8000,
                    'name': 'http',
                    'real_port': 5000
                },
                {
                    'port': 54321,
                    'type': 'infra',
                    'name': 'ssh',
                    'real_port': 54321
                }
            ],
            'ephemeral_ports': {
                'tcp': [45024],
                'udp': [62422],
            },
            'services': [
                {
                    'command': '/bin/false',
                    'restart_count': 3,
                    'name': 'web_server'
                }
            ],
            'vring': {
                'some': 'settings'
            }
        }
        treadmill.appcfg.manifest.read.return_value = manifest
        app_unique_name = 'proid.myapp-001-0000000ID1234'
        mock_cgroup_client = self.tm_env.svc_cgroup.make_client.return_value
        mock_ld_client = self.tm_env.svc_localdisk.make_client.return_value
        mock_nwrk_client = self.tm_env.svc_network.make_client.return_value
        # All resource managers return None
        mock_cgroup_client.get.return_value = None
        mock_ld_client.get.return_value = None
        mock_nwrk_client.get.return_value = None
        app_dir = os.path.join(self.tm_env.apps_dir, app_unique_name)
        data_dir = os.path.join(app_dir, 'data')
        # Create content in app root directory, verify that it is archived.
        fs.mkdir_safe(os.path.join(data_dir, 'root', 'xxx'))
        fs.mkdir_safe(os.path.join(data_dir, 'services'))
        # Simulate daemontools finish script, marking the app is done.
        with open(os.path.join(data_dir, 'exitinfo'), 'w') as f:
            json.dump(
                {'service': 'web_server', 'return_code': 0, 'signal': 0},
                f
            )
        treadmill.runtime.linux._finish.finish(self.tm_env, app_dir)

        treadmill.supervisor.control_service.assert_called_with(
            app_dir, supervisor.ServiceControlAction.down,
            wait=supervisor.ServiceWaitAction.down
        )

        # All resource service clients are properly created
        self.tm_env.svc_cgroup.make_client.assert_called_with(
            os.path.join(data_dir, 'resources', 'cgroups')
        )
        self.tm_env.svc_localdisk.make_client.assert_called_with(
            os.path.join(data_dir, 'resources', 'localdisk')
        )
        self.tm_env.svc_network.make_client.assert_called_with(
            os.path.join(data_dir, 'resources', 'network')
        )

        treadmill.runtime.linux._finish._kill_apps_by_root.assert_called_with(
            os.path.join(data_dir, 'root')
        )

        # Cleanup the network resources
        mock_nwrk_client.get.assert_called_with(app_unique_name)
        # Cleanup the block device
        mock_ld_client.delete.assert_called_with(app_unique_name)
        # Cleanup the cgroup resource
        mock_cgroup_client.delete.assert_called_with(app_unique_name)

        treadmill.appevents.post.assert_called_with(
            mock.ANY,
            events.FinishedTraceEvent(
                instanceid='proid.myapp#001',
                rc=0,
                signal=0,
                payload={
                    'service': 'web_server',
                    'signal': 0,
                    'return_code': 0
                }
            )
        )
        treadmill.rrdutils.flush_noexc.assert_called_with(
            os.path.join(self.root, 'metrics', 'apps',
                         app_unique_name + '.rrd')
        )
        shutil.copy.assert_called_with(
            os.path.join(self.root, 'metrics', 'apps',
                         app_unique_name + '.rrd'),
            os.path.join(data_dir, 'metrics.rrd')
        )

    def test__copy_metrics(self):
        """Test that metrics are copied safely.
        """
        # Access protected module _copy_metrics
        # pylint: disable=W0212
        with open(os.path.join(self.root, 'in.rrd'), 'w+'):
            pass

        app_finish._copy_metrics(os.path.join(self.root, 'in.rrd'),
                                 self.root)
        self.assertTrue(os.path.exists(os.path.join(self.root, 'metrics.rrd')))
        os.unlink(os.path.join(self.root, 'metrics.rrd'))

        app_finish._copy_metrics(os.path.join(self.root, 'nosuchthing.rrd'),
                                 self.root)
        self.assertFalse(
            os.path.exists(os.path.join(self.root, 'metrics.rrd')))

    def test__archive_logs(self):
        """Tests archiving local logs."""
        # Access protected module _archive_logs
        #
        # pylint: disable=W0212
        data_dir = os.path.join(self.root, 'xxx.yyy-1234-qwerty', 'data')
        fs.mkdir_safe(data_dir)
        archives_dir = os.path.join(self.root, 'archives')
        fs.mkdir_safe(archives_dir)
        sys_archive = os.path.join(archives_dir,
                                   'xxx.yyy-1234-qwerty.sys.tar.gz')
        app_archive = os.path.join(archives_dir,
                                   'xxx.yyy-1234-qwerty.app.tar.gz')
        app_finish._archive_logs(self.tm_env, 'xxx.yyy-1234-qwerty', data_dir)

        self.assertTrue(os.path.exists(sys_archive))
        self.assertTrue(os.path.exists(app_archive))
        os.unlink(sys_archive)
        os.unlink(app_archive)

        def _touch_file(path):
            """Touch file, appending path to container_dir."""
            fpath = os.path.join(data_dir, path)
            fs.mkdir_safe(os.path.dirname(fpath))
            open(fpath, 'w+').close()

        _touch_file('sys/foo/data/log/current')
        _touch_file('sys/bla/data/log/current')
        _touch_file('sys/bla/data/log/xxx')
        _touch_file('services/xxx/data/log/current')
        _touch_file('services/xxx/data/log/whatever')
        _touch_file('a.json')
        _touch_file('a.rrd')
        _touch_file('log/current')
        _touch_file('whatever')

        app_finish._archive_logs(self.tm_env, 'xxx.yyy-1234-qwerty', data_dir)

        tar = tarfile.open(sys_archive)
        files = sorted([member.name for member in tar.getmembers()])
        self.assertEqual(
            files,
            ['a.json', 'a.rrd', 'log/current',
             'sys/bla/data/log/current', 'sys/foo/data/log/current']
        )
        tar.close()

        tar = tarfile.open(app_archive)
        files = sorted([member.name for member in tar.getmembers()])
        self.assertEqual(
            files,
            ['services/xxx/data/log/current']
        )
        tar.close()

    def test__archive_cleanup(self):
        """Tests cleanup of local logs."""
        # Access protected module _ARCHIVE_LIMIT, _cleanup_archive_dir
        #
        # pylint: disable=W0212
        fs.mkdir_safe(self.tm_env.archives_dir)

        # Cleanup does not care about file extensions, it will cleanup
        # oldest file if threshold is exceeded.
        app_finish._ARCHIVE_LIMIT = 20
        file1 = os.path.join(self.tm_env.archives_dir, '1')
        with open(file1, 'w+') as f:
            f.write('x' * 10)

        app_finish._cleanup_archive_dir(self.tm_env)
        self.assertTrue(os.path.exists(file1))

        os.utime(file1, (time.time() - 1, time.time() - 1))
        file2 = os.path.join(self.tm_env.archives_dir, '2')
        with open(file2, 'w+') as f:
            f.write('x' * 10)

        app_finish._cleanup_archive_dir(self.tm_env)
        self.assertTrue(os.path.exists(file1))

        with open(os.path.join(self.tm_env.archives_dir, '2'), 'w+') as f:
            f.write('x' * 15)
        app_finish._cleanup_archive_dir(self.tm_env)
        self.assertFalse(os.path.exists(file1))
        self.assertTrue(os.path.exists(file2))


if __name__ == '__main__':
    unittest.main()<|MERGE_RESOLUTION|>--- conflicted
+++ resolved
@@ -10,13 +10,6 @@
 import time
 import unittest
 
-<<<<<<< HEAD
-import kazoo
-=======
-# Disable W0611: Unused import
-import tests.treadmill_test_deps  # pylint: disable=W0611
-
->>>>>>> 28e93ab5
 import mock
 
 import treadmill

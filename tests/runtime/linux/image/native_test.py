--- conflicted
+++ resolved
@@ -105,11 +105,6 @@
         self.assertTrue(isdir('tmp'))
         self.assertTrue(isdir('var/spool'))
         self.assertTrue(isdir('var/tmp'))
-<<<<<<< HEAD
-        self.assertTrue(isdir('var/tmp/cores'))
-        # self.assertTrue(isdir('home'))
-=======
->>>>>>> 574dab01
 
         self.assertTrue(issticky('opt'))
         self.assertTrue(issticky('run'))

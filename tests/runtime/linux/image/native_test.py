--- conflicted
+++ resolved
@@ -305,63 +305,12 @@
                       })
         ])
 
-<<<<<<< HEAD
-        treadmill.utils.create_script.assert_has_calls([
-            mock.call('/some/dir/sys/.s6-svscan/finish',
-                      'svscan.finish',
-                      timeout=mock.ANY),
-            mock.call('/some/dir/services/.s6-svscan/finish',
-                      'svscan.finish',
-                      timeout=mock.ANY),
-            mock.call('/some/dir/services/command1/log/run', 'logger.run'),
-            mock.call('/some/dir/services/command2/log/run', 'logger.run'),
-            mock.call('/some/dir/services/command3/log/run', 'logger.run'),
-            mock.call('/some/dir/services/command4/log/run', 'logger.run'),
-            mock.call('/some/dir/sys/vring.a/run',
-                      'supervisor.run_sys',
-                      cmd=mock.ANY),
-            mock.call('/some/dir/sys/vring.a/log/run',
-                      'logger.run'),
-            mock.call('/some/dir/sys/vring.b/run',
-                      'supervisor.run_sys',
-                      cmd=mock.ANY),
-            mock.call('/some/dir/sys/vring.b/log/run',
-                      'logger.run'),
-            mock.call('/some/dir/sys/monitor/run',
-                      'supervisor.run_sys',
-                      cmd=mock.ANY),
-            mock.call('/some/dir/sys/monitor/log/run',
-                      'logger.run'),
-            mock.call('/some/dir/sys/register/run',
-                      'supervisor.run_sys',
-                      cmd=mock.ANY),
-            mock.call('/some/dir/sys/register/log/run',
-                      'logger.run'),
-            mock.call('/some/dir/sys/hostaliases/run',
-                      'supervisor.run_sys',
-                      cmd=mock.ANY),
-            mock.call('/some/dir/sys/hostaliases/log/run',
-                      'logger.run'),
-            mock.call(
-                '/some/dir/sys/start_container/run',
-                'supervisor.run_sys',
-                cmd=('/bin/chroot /some/dir/root /path/to/pid1 '
-                     '-m -p -i /path/to/s6-svscan /services')
-            ),
-            mock.call('/some/dir/sys/start_container/log/run',
-                      'logger.run'),
-        ])
-        treadmill.utils.touch.assert_has_calls([
-            mock.call('/some/dir/sys/start_container/down'),
-        ])
-=======
         self.assertEqual(2, mock_service_dir.write.call_count)
 
         treadmill.fs.mount_bind.assert_called_with(
             '/test_treadmill', '/services',
             bind_opt='--bind', target='/some/dir/services'
         )
->>>>>>> 28e93ab5
 
     @mock.patch('treadmill.subproc.resolve', mock.Mock())
     def test__prepare_ldpreload(self):
@@ -400,10 +349,7 @@
         treadmill.fs.mkdir_safe.assert_called_with(
             os.path.join(etc_dir, 'host-aliases')
         )
-<<<<<<< HEAD
-=======
-
->>>>>>> 28e93ab5
+
         os.chown.assert_called_with(
             os.path.join(etc_dir, 'host-aliases'),
             42, 42
@@ -474,93 +420,6 @@
                       bind_opt='--bind')
         ])
 
-<<<<<<< HEAD
-    @mock.patch('pwd.getpwnam', mock.Mock(
-        return_value=namedtuple(
-            'pwnam',
-            ['pw_uid', 'pw_dir', 'pw_shell']
-        )(3, '/', '/bin/sh')))
-    @mock.patch('treadmill.fs.mount_bind', mock.Mock())
-    @mock.patch('treadmill.utils.rootdir', mock.Mock(return_value='/some/dir'))
-    @mock.patch('treadmill.subproc.resolve', mock.Mock(return_value=''))
-    @mock.patch('treadmill.subproc.get_aliases', mock.Mock(return_value={}))
-    def test_sysdir_cleanslate(self):
-        """Verifies that sys directories are always clean slate."""
-        # Disable access to protected member warning.
-        #
-        # pylint: disable=W0212
-
-        base_dir = os.path.join(self.root, 'some/dir')
-        fs.mkdir_safe(base_dir)
-        app = utils.to_obj(
-            {
-                'type': 'native',
-                'proid': 'myproid',
-                'name': 'myproid.test#0',
-                'uniqueid': 'ID1234',
-                'environment': 'prod',
-                'services': [
-                    {
-                        'name': 'command1',
-                        'command': '/path/to/command',
-                        'restart': {
-                            'limit': 3,
-                            'interval': 60,
-                        },
-                    }, {
-                        'name': 'command2',
-                        'command': '/path/to/other/command',
-                        'restart': {
-                            'limit': 3,
-                            'interval': 60,
-                        },
-                    }
-                ],
-                'system_services': [
-                    {
-                        'name': 'command3',
-                        'command': '/path/to/sbin/command',
-                        'restart': {
-                            'limit': 3,
-                            'interval': 60,
-                        },
-                    }, {
-                        'name': 'command4',
-                        'command': '/path/to/other/sbin/command',
-                        'restart': {
-                            'limit': 3,
-                            'interval': 60,
-                        },
-                    }
-                ],
-                'vring': {
-                    'cells': [],
-                },
-            }
-        )
-
-        treadmill.runtime.linux.image.native.create_supervision_tree(
-            base_dir,
-            app
-        )
-
-        self.assertTrue(os.path.exists(os.path.join(base_dir, 'sys')))
-        with open(os.path.join(base_dir, 'sys', 'toberemoved'), 'w+'):
-            pass
-
-        self.assertTrue(
-            os.path.exists(os.path.join(base_dir, 'sys', 'toberemoved')))
-
-        treadmill.runtime.linux.image.native.create_supervision_tree(
-            base_dir,
-            app
-        )
-        self.assertTrue(os.path.exists(os.path.join(base_dir, 'sys')))
-        self.assertFalse(
-            os.path.exists(os.path.join(base_dir, 'sys', 'toberemoved')))
-
-=======
->>>>>>> 28e93ab5
 
 if __name__ == '__main__':
     unittest.main()
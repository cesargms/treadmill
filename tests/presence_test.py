--- conflicted
+++ resolved
@@ -13,11 +13,6 @@
 import time
 import unittest
 
-<<<<<<< HEAD
-=======
-from tests.testutils import mockzk
-
->>>>>>> b9596f65
 import mock
 import kazoo
 import kazoo.client

"""Unit test for webutils.
"""

from __future__ import absolute_import
from __future__ import division
from __future__ import print_function
from __future__ import unicode_literals

import unittest

import flask
import mock

from treadmill import webutils


class WebUtilsTest(unittest.TestCase):
    """Tests for teadmill.webutils."""

    def test_cors(self):
        """Tests cors decorator."""
        app = flask.Flask(__name__)
        app.testing = True

        @app.route('/xxx')
        @webutils.cors(origin='*', content_type='application/json')
        def handler_unused():
            """Name does not matter, flask will route the request."""
            return flask.jsonify({'apps': 1})

        resp = app.test_client().get('/xxx')
        self.assertEqual(resp.mimetype, 'application/json')
        self.assertEqual({'apps': 1}, flask.json.loads(resp.data))

        self.assertIn('Access-Control-Allow-Origin', resp.headers)
        self.assertEqual('*', resp.headers['Access-Control-Allow-Origin'])

    def test_wants_json_resp(self):
        """Tests the accept header evaluation."""
        app = flask.Flask(__name__)
        app.testing = True

        with app.test_request_context(headers=[('Accept', 'application/json, '
                                                'text/plain')]):
            self.assertTrue(webutils.wants_json_resp(flask.request))

        with app.test_request_context(headers=[('Accept', 'text/html; q=1.0, '
                                                'text/*; q=0.8, image/gif; '
                                                'q=0.6, image/jpeg;')]):
            self.assertFalse(webutils.wants_json_resp(flask.request))

    def test_namespace(self):
        """Tests namespace()."""
        m_api = mock.Mock()

        # W0613: Unused argument 'kwargs'
        # pylint: disable=W0613
        def noop(*args, **kwargs):
            """Simply return the positional arguments"""
            return args

        m_api.namespace = noop
        (ns,) = webutils.namespace(m_api, 'treadmill.rest.api.state', 'foo')
        self.assertEqual(ns, 'state')

<<<<<<< HEAD
=======
        (ns,) = webutils.namespace(
            m_api, 'treadmill_foo.rest.api.allocation_group', 'foo')
        self.assertEqual(ns, 'allocation-group')

>>>>>>> b9596f65

if __name__ == '__main__':
    unittest.main()<|MERGE_RESOLUTION|>--- conflicted
+++ resolved
@@ -63,13 +63,10 @@
         (ns,) = webutils.namespace(m_api, 'treadmill.rest.api.state', 'foo')
         self.assertEqual(ns, 'state')
 
-<<<<<<< HEAD
-=======
         (ns,) = webutils.namespace(
             m_api, 'treadmill_foo.rest.api.allocation_group', 'foo')
         self.assertEqual(ns, 'allocation-group')
 
->>>>>>> b9596f65
 
 if __name__ == '__main__':
     unittest.main()
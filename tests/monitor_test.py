--- conflicted
+++ resolved
@@ -828,8 +828,6 @@
             }
         )
 
-<<<<<<< HEAD
-=======
     # Disable C0103(Invalid method name)
     # pylint: disable=C0103
     @mock.patch('os.unlink', mock.Mock(spec_set=True))
@@ -905,7 +903,6 @@
             # We should remove extra exit records past 2 times the policy limit
             len(failure_ts) - 2 * mock_policy._policy_limit)
 
->>>>>>> 3b295f50
 
 if __name__ == '__main__':
     unittest.main()
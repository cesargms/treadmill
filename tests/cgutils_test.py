--- conflicted
+++ resolved
@@ -1,16 +1,12 @@
 """Unit test for cgutils module.
 """
 
-<<<<<<< HEAD
-import builtins
-=======
 from __future__ import absolute_import
 from __future__ import division
 from __future__ import print_function
 from __future__ import unicode_literals
 
 import io
->>>>>>> 28e93ab5
 import os
 import shutil
 import tempfile
@@ -52,11 +48,7 @@
         if self.root and os.path.isdir(self.root):
             shutil.rmtree(self.root)
 
-<<<<<<< HEAD
-    @mock.patch('builtins.open')
-=======
     @mock.patch('io.open', mock.mock_open())
->>>>>>> 28e93ab5
     @mock.patch('treadmill.cgroups.makepath', mock.Mock())
     @mock.patch('treadmill.cgroups.set_value', mock.Mock())
     @mock.patch('treadmill.syscall.eventfd.eventfd',
@@ -76,11 +68,7 @@
         treadmill.cgroups.makepath.assert_called_with(
             'memory', 'some_cgrp', 'memory.oom_control'
         )
-<<<<<<< HEAD
-        builtins.open.assert_called_with('mock_oom_control')
-=======
         io.open.assert_called_with('mock_oom_control')
->>>>>>> 28e93ab5
         treadmill.cgroups.set_value.assert_called_with(
             'memory', 'some_cgrp', 'cgroup.event_control',
             # '<eventfd_fd> <oom_control_fd>'

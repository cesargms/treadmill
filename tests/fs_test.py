"""Unit test for fs - configuring unshared chroot.
"""

import os
import shutil
import tarfile
import tempfile
import unittest

import mock

import treadmill
from treadmill import fs


class MockFile(object):
    """Mock the file like object returned by the builtin open()."""

    def __init__(self, file_contents):
        self.f_contents = file_contents

    def read(self):
        """Mocks the read() method of a file like object."""
        return self.f_contents.pop(0)

    def __enter__(self):
        return self

    def __exit__(self, exc_type, exc_value, traceback):
        pass


# Pylint complains about long names for test functions.
# pylint: disable=C0103
class FsTest(unittest.TestCase):
    """Tests for teadmill.fs."""

    def setUp(self):
        self.root = tempfile.mkdtemp()

    def tearDown(self):
        if self.root and os.path.isdir(self.root):
            shutil.rmtree(self.root)

    @mock.patch('treadmill.subproc.check_call', mock.Mock())
    def test_mount_bind_dir(self):
        """Tests fs.mount_bind directory binding behavior"""
        # test binding directory in /
        container_dir = os.path.join(self.root, 'container')
        os.makedirs(container_dir)

        foo_dir = os.path.join(self.root, 'foo')
        os.makedirs(foo_dir)
        fs.mount_bind(container_dir, foo_dir)
        treadmill.subproc.check_call.assert_called_with(
            [
                'mount',
                '-n',
                '--rbind',
                foo_dir,
                os.path.join(container_dir, foo_dir[1:]),
            ]
        )
        self.assertTrue(
            os.path.isdir(os.path.join(container_dir, foo_dir[1:]))
        )
        treadmill.subproc.check_call.reset_mock()
        self.assertTrue(
            os.path.isdir(
                os.path.join(container_dir, foo_dir[1:])
            )
        )

        # test binding directory with subdirs
        bar_dir = os.path.join(self.root, 'bar')
        os.makedirs(os.path.join(bar_dir, 'baz'))
        fs.mount_bind(container_dir, bar_dir)
        treadmill.subproc.check_call.assert_called_with(
            [
                'mount',
                '-n',
                '--rbind',
                bar_dir,
                os.path.join(container_dir, bar_dir[1:])
            ]
        )
        self.assertTrue(
            os.path.isdir(os.path.join(container_dir, bar_dir[1:]))
        )
        treadmill.subproc.check_call.reset_mock()

    @mock.patch('treadmill.subproc.check_call', mock.Mock())
    def test_mount_bind_file(self):
        """Verifies correct mount options for files vs dirs."""
        container_dir = os.path.join(self.root, 'container')
        os.makedirs(container_dir)

        # test binding a file
        foo_file = os.path.join(self.root, 'foo')
        with open(foo_file, 'w'):
            pass
        fs.mount_bind(container_dir, foo_file)
        treadmill.subproc.check_call.assert_called_with(
            [
                'mount',
                '-n',
                '--bind',
                foo_file,
                os.path.join(container_dir, foo_file[1:])
            ]
        )
        self.assertTrue(
            os.path.isfile(os.path.join(container_dir, foo_file[1:]))
        )
        treadmill.subproc.check_call.reset_mock()

    @mock.patch('treadmill.subproc.check_call', mock.Mock())
    def test_mount_bind_failures(self):
        """Tests mount_bind behavior with invalid input."""
        self.assertRaises(Exception, fs.mount_bind, 'no_such_root', '/bin')
        self.assertRaises(Exception, fs.mount_bind, self.root, '/nosuchdir')
        self.assertRaises(Exception, fs.mount_bind, self.root, './relative')
        self.assertRaises(Exception, fs.mount_bind, self.root, 'relative')

    @mock.patch('treadmill.subproc.check_call', mock.Mock())
    def test_mount_tmpfs(self):
        """Tests behavior of mount_tmpfs."""
        # Using absolute path to mount dir inside chroot
        treadmill.fs.mount_tmpfs('/a/b', '/var/spool/tickets', '4M')
        treadmill.subproc.check_call.assert_called_with(
            ['mount', '-n', '-o', 'size=4M', '-t', 'tmpfs', 'tmpfs',
             '/a/b/var/spool/tickets'])

        treadmill.subproc.check_call.reset()
        # Using relative path to mount dir
        treadmill.fs.mount_tmpfs('/a/b', 'var/spool/tickets', '2M')
        treadmill.subproc.check_call.assert_called_with(
            ['mount', '-n', '-o', 'size=2M', '-t', 'tmpfs', 'tmpfs',
             '/a/b/var/spool/tickets'])

    @mock.patch('treadmill.subproc.check_call', mock.Mock())
    def test_create_filesystem(self):
        """Test loopback filesystem creation"""
        treadmill.fs.create_filesystem('/dev/myapp')
        treadmill.subproc.check_call.assert_called_with(
            [
                'mke2fs',
                '-F',
                '-E', 'lazy_itable_init=1,nodiscard',
                '-O', 'uninit_bg',
                '/dev/myapp',
            ]
        )

    @mock.patch('treadmill.utils.rootdir', mock.Mock(return_value='tm_root'))
    def test_archive_filesystem_empty(self):
        """Test filesystem archiving"""
        rootdir = os.path.join(self.root, 'apps', 'myapp.0', 'root')
        fs.mkdir_safe(rootdir)
        archive = os.path.join(self.root, 'arch.tar.bz2')

        self.assertTrue(
            treadmill.fs.archive_filesystem('/dev/myapp', rootdir, archive, [])
        )

    @mock.patch('treadmill.utils.rootdir', mock.Mock(return_value='tm_root'))
    @mock.patch('treadmill.subproc.call', mock.Mock(return_value=0))
    def test_archive_filesystem(self):
        """Test filesystem archiving"""
        rootdir = os.path.join(self.root, 'apps', 'myapp.0', 'root')
        fs.mkdir_safe(rootdir)
        archive = os.path.join(self.root, 'arch.tar.bz2')

        treadmill.fs.archive_filesystem(
            '/dev/myapp', rootdir, archive,
            ['/var/tmp/archive1', '/var/tmp/archive2'])

        treadmill.subproc.call.assert_called_with(
            ['unshare', '--mount',
             'tm_root/sbin/archive_container.sh',
             '/dev/myapp', rootdir, archive,
             'var/tmp/archive1', 'var/tmp/archive2']
        )

    def test_rm_safe(self):
        """Test safe rm/unlink."""
        test_file = os.path.join(self.root, 'rmsafe_test')
        open(test_file, 'w+').close()

        self.assertTrue(os.path.isfile(test_file))
        fs.rm_safe(test_file)
        self.assertFalse(os.path.exists(test_file))
        fs.rm_safe(test_file)
        self.assertFalse(os.path.exists(test_file))

    def test_tar_basic(self):
        """Tests the fs.tar function.
        """
        # Create directories and files to test tarring
        # /self.root/apps/testapp/tardir
        # /self.root/apps/testapp/tardir/file
        # /self.root/apps/testapp/tardir/subdir
        # /self.root/apps/testapp/tardir2
        # Archive:
        # /self.root/apps/testapp/tar.tar

        testapp_dir = os.path.join(self.root, 'testapp')
        tardir = os.path.join(testapp_dir, 'tardir')
        tardir2 = os.path.join(testapp_dir, 'tardir2')
        archive = os.path.join(testapp_dir, 'foo.tar')
        os.makedirs(testapp_dir)
        os.mkdir(tardir)
        os.mkdir(os.path.join(tardir, 'subdir'))
        os.mkdir(tardir2)
        with open(os.path.join(tardir, 'file'), 'w+'):
            pass

        self.assertEqual(
            fs.tar(archive, tardir).name,
            archive,
            'fs.tar runs successfully'
        )
        self.assertTrue(
            os.path.isfile(archive),
            'fs.tar creates a tarfile'
        )

        self.assertEqual(
            fs.tar(archive, tardir2).name,
            archive,
            'fs.tar will succeed if tarfile already exists'
        )

        self.assertEqual(
            fs.tar(archive, tardir, compression='gzip').name,
            "%s.gz" % archive,
            'fs.tar with gzip runs successfully'
        )
        self.assertTrue(
            os.path.isfile('%s.gz' % archive),
            'fs.tar creates a tar gzip file'
        )

    @mock.patch('tarfile.TarFile.add', mock.Mock())
    def test_tar_files(self):
        """Tests the glob/transform of files in fs.tar.
        """
        # Create directories and files to test tarring
        # /self.root/apps/testapp/tardir
        # /self.root/apps/testapp/tardir/file
        # /self.root/apps/testapp/tardir/subdir
        # /self.root/apps/testapp/tardir2
        # Archive:
        # /self.root/apps/testapp/tar.tar

        testapp_dir = os.path.join(self.root, 'testapp')
        tardir = os.path.join(testapp_dir, 'tardir')
        tardir2 = os.path.join(testapp_dir, 'tardir2')
        archive = os.path.join(testapp_dir, 'foo.tar')
        os.makedirs(testapp_dir)
        os.mkdir(tardir)
        os.mkdir(os.path.join(tardir, 'subdir'))
        os.mkdir(tardir2)
        with open(os.path.join(tardir, 'file'), 'w+'):
            pass

        self.assertEqual(
            fs.tar(archive, [tardir, tardir2], compression='gzip').name,
            '%s.gz' % archive,
            'fs.tar runs successfully'
        )
        tarfile.TarFile.add.assert_any_call(tardir, '/')
        tarfile.TarFile.add.assert_any_call(tardir2, '/')

    def test_tar_stream(self):
        """Test the stream mode of fs.tar
        """
        # Create directories and files to test tarring
        # /self.root/apps/testapp/tardir
        # /self.root/apps/testapp/tardir/file
        # /self.root/apps/testapp/tardir/subdir
        # /self.root/apps/testapp/tardir2

        testapp_dir = os.path.join(self.root, 'testapp')
        tardir = os.path.join(testapp_dir, 'tardir')
        tardir2 = os.path.join(testapp_dir, 'tardir2')
        os.makedirs(testapp_dir)
        os.mkdir(tardir)
        os.mkdir(os.path.join(tardir, 'subdir'))
        os.mkdir(tardir2)
        with open(os.path.join(tardir, 'file'), 'w+'):
            pass
        with open(os.path.join(tardir2, 'file2'), 'w+'):
            pass

        fileobj = tempfile.TemporaryFile()
        fs.tar(target=fileobj, sources=[tardir, tardir2],
               compression='gzip')

        # seek fileobj and check content
        fileobj.seek(0)
        tarfileobj = tarfile.open(mode='r:gz', fileobj=fileobj)
        names = tarfileobj.getnames()
        self.assertTrue(
            'subdir' in names and 'file' in names and 'file2' in names
        )

<<<<<<< HEAD
=======
    @mock.patch('treadmill.subproc.check_output',
                mock.Mock(return_value="""
Filesystem volume name:   /boot
Last mounted on:          <not available>
Filesystem UUID:          d19ecb0a-fa74-4be2-85f6-2e3a50901cd9
Filesystem magic number:  0xEF53
Filesystem revision #:    1 (dynamic)
Filesystem OS type:       Linux
Inode count:              65280
Block count:              1
Reserved block count:     2
Free blocks:              3
Block size:               1024
Default directory hash:   half_md4
Directory Hash Seed:      20c6af65-0208-4e71-99cb-d5532c02e3b8
"""))
    def test_read_filesystem_info(self):
        """Test fs.read_filesystem_info()."""
        res = fs.read_filesystem_info('/dev/treadmill/<uniq>')

        self.assertEqual(res['block count'], '1')
        self.assertEqual(res['reserved block count'], '2')
        self.assertEqual(res['free blocks'], '3')
        self.assertEqual(res['block size'], '1024')

    @mock.patch('glob.glob',
                mock.Mock(return_value=('/sys/class/block/sda2/dev',
                                        '/sys/class/block/sda3/dev')))
    def test_maj_min_to_blk(self):
        """Tests fs.maj_min_to_blk()"""
        with mock.patch('__builtin__.open',
                        mock.Mock(return_value=MockFile(
                            file_contents=['8:2\n', '8:3\n']))):
            self.assertEqual(fs.maj_min_to_blk('8:3'), '/dev/sda3')

        with mock.patch('__builtin__.open',
                        mock.Mock(return_value=MockFile(
                            file_contents=['8:2\n', '8:3\n']))):
            self.assertIsNone(fs.maj_min_to_blk('X:Y'))

>>>>>>> 1abcd796

if __name__ == '__main__':
    unittest.main()<|MERGE_RESOLUTION|>--- conflicted
+++ resolved
@@ -305,8 +305,6 @@
             'subdir' in names and 'file' in names and 'file2' in names
         )
 
-<<<<<<< HEAD
-=======
     @mock.patch('treadmill.subproc.check_output',
                 mock.Mock(return_value="""
 Filesystem volume name:   /boot
@@ -337,17 +335,16 @@
                                         '/sys/class/block/sda3/dev')))
     def test_maj_min_to_blk(self):
         """Tests fs.maj_min_to_blk()"""
-        with mock.patch('__builtin__.open',
+        with mock.patch('builtins.open',
                         mock.Mock(return_value=MockFile(
                             file_contents=['8:2\n', '8:3\n']))):
             self.assertEqual(fs.maj_min_to_blk('8:3'), '/dev/sda3')
 
-        with mock.patch('__builtin__.open',
+        with mock.patch('builtins.open',
                         mock.Mock(return_value=MockFile(
                             file_contents=['8:2\n', '8:3\n']))):
             self.assertIsNone(fs.maj_min_to_blk('X:Y'))
 
->>>>>>> 1abcd796
 
 if __name__ == '__main__':
     unittest.main()
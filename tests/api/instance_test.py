--- conflicted
+++ resolved
@@ -153,24 +153,6 @@
             mock.ANY, 'proid.app', app, 2, 'foo@BAR.BAZ'
         )
 
-<<<<<<< HEAD
-        with six.assertRaisesRegex(
-                self, jsonschema.exceptions.ValidationError,
-                'u?\'invalid!\' is not valid'
-        ):
-            self.instance.create('proid.app', {}, created_by='invalid!')
-
-        with six.assertRaisesRegex(
-                self, jsonschema.exceptions.ValidationError,
-                '0 is less than the minimum of 1'
-        ):
-            self.instance.create('proid.app', {}, count=0)
-
-        with six.assertRaisesRegex(
-                self, jsonschema.exceptions.ValidationError,
-                '1001 is greater than the maximum of 1000'
-        ):
-=======
         with six.assertRaisesRegex(self,
                                    jsonschema.exceptions.ValidationError,
                                    'u?\'invalid!\' is not valid'):
@@ -184,7 +166,6 @@
         with six.assertRaisesRegex(self,
                                    jsonschema.exceptions.ValidationError,
                                    '1001 is greater than the maximum of 1000'):
->>>>>>> 00533f18
             self.instance.create('proid.app', {}, count=1001)
 
     @mock.patch('treadmill.context.AdminContext.conn',
@@ -212,16 +193,9 @@
             mock.ANY, ['proid.app#0000000003'], 'foo@BAR.BAZ'
         )
 
-<<<<<<< HEAD
-        with six.assertRaisesRegex(
-                self, jsonschema.exceptions.ValidationError,
-                'u?\'invalid!\' is not valid'
-        ):
-=======
         with six.assertRaisesRegex(self,
                                    jsonschema.exceptions.ValidationError,
                                    'u?\'invalid!\' is not valid'):
->>>>>>> 00533f18
             self.instance.delete('proid.app#0000000001', deleted_by='invalid!')
 
     @mock.patch('treadmill.context.AdminContext.conn',
@@ -267,24 +241,6 @@
 
         create_apps_mock.reset_mock()
 
-<<<<<<< HEAD
-        with six.assertRaisesRegex(
-                self, jsonschema.exceptions.ValidationError,
-                'u?\'invalid!\' is not valid'
-        ):
-            self.instance.create('proid.app', {}, created_by='invalid!')
-
-        with six.assertRaisesRegex(
-                self, jsonschema.exceptions.ValidationError,
-                '0 is less than the minimum of 1'
-        ):
-            self.instance.create('proid.app', {}, count=0)
-
-        with six.assertRaisesRegex(
-                self, jsonschema.exceptions.ValidationError,
-                '1001 is greater than the maximum of 1000'
-        ):
-=======
         with six.assertRaisesRegex(self,
                                    jsonschema.exceptions.ValidationError,
                                    'u?\'invalid!\' is not valid'):
@@ -298,7 +254,6 @@
         with six.assertRaisesRegex(self,
                                    jsonschema.exceptions.ValidationError,
                                    '1001 is greater than the maximum of 1000'):
->>>>>>> 00533f18
             self.instance.create('proid.app', {}, count=1001)
 
     @mock.patch('treadmill.context.AdminContext.conn',
@@ -342,24 +297,6 @@
             mock.ANY, 'proid.app', resulting_app, 1, None
         )
 
-<<<<<<< HEAD
-        with six.assertRaisesRegex(
-                self, jsonschema.exceptions.ValidationError,
-                'u?\'invalid!\' is not valid'
-        ):
-            self.instance.create('proid.app', {}, created_by='invalid!')
-
-        with six.assertRaisesRegex(
-                self, jsonschema.exceptions.ValidationError,
-                '0 is less than the minimum of 1'
-        ):
-            self.instance.create('proid.app', {}, count=0)
-
-        with six.assertRaisesRegex(
-                self, jsonschema.exceptions.ValidationError,
-                '1001 is greater than the maximum of 1000'
-        ):
-=======
         with six.assertRaisesRegex(self,
                                    jsonschema.exceptions.ValidationError,
                                    'u?\'invalid!\' is not valid'):
@@ -373,7 +310,6 @@
         with six.assertRaisesRegex(self,
                                    jsonschema.exceptions.ValidationError,
                                    '1001 is greater than the maximum of 1000'):
->>>>>>> 00533f18
             self.instance.create('proid.app', {}, count=1001)
 
     @mock.patch('treadmill.context.AdminContext.conn',

"""Local API tests.
"""

from __future__ import absolute_import
from __future__ import division
from __future__ import print_function
from __future__ import unicode_literals

import functools
import io
import json
import os
import shutil
import tarfile
import tempfile
import unittest

<<<<<<< HEAD
=======

>>>>>>> b9596f65
import mock

import six
from six.moves import _thread

from treadmill.api import local
# pylint: disable=W0622
from treadmill.exc import (LocalFileNotFoundError, InvalidInputError)

APPS_DIR = os.path.join('...', 'apps')
ARCHIVES_DIR = os.path.join('...', 'archives')
METRICS_DIR = os.path.join('...', 'metrics')
RUNNING_DIR = os.path.join('...', 'running')

# do not complain about accessing protected member
# pylint: disable=W0212


class MetricsAPITest(unittest.TestCase):
    """treadmill.api.local._MetricsAPI tests."""

    def setUp(self):
        tm_env = mock.Mock()
        tm_env.metrics_dir = METRICS_DIR
        tm_env.archives_dir = ARCHIVES_DIR

        tm_env_func = mock.Mock()
        tm_env_func.return_value = tm_env

        self.met = local.mk_metrics_api(tm_env_func)()

    def test_abs_met_path(self):
        """Test the path for application and service rrd metrics"""
        self.assertEqual(
            self.met._abs_met_path(app='proid.app#00123',
                                   uniq='asdf'),
            os.path.join(METRICS_DIR, 'apps', 'proid.app-00123-asdf.rrd')
        )
        self.assertEqual(
            self.met._abs_met_path(service='test'),
            os.path.join(METRICS_DIR, 'core', 'test.rrd')
        )

    def test_unpack_id(self):
        """Test the unpack_id() method."""
        self.assertEqual(self.met._unpack_id('test'), {'service': 'test'})
        self.assertEqual(
            self.met._unpack_id('proid.app#123/asdf'), {'app': 'proid.app#123',
                                                        'uniq': 'asdf'})

    def test_file_path(self):
        """Test the publicly accessable file_path() method"""
        self.assertEqual(
            self.met.file_path('proid.app#00123/asdf'),
            os.path.join(METRICS_DIR, 'apps', 'proid.app-00123-asdf.rrd')
        )

    @mock.patch('treadmill.rrdutils.get_json_metrics')
    def test_get(self, mock_):
        """Test the _MetricsAPI.get() method."""
        self.met._get_rrd_file = mock.Mock(return_value='rrd.file')
        self.met.get('id', 'foo', as_json=True)
        mock_.assert_called_with('rrd.file', 'foo')


class LogAPITest(unittest.TestCase):
    """treadmill.api.local._LogAPI tests."""

    def setUp(self):
        tm_env = mock.Mock()
        tm_env.apps_dir = APPS_DIR
        tm_env.archives_dir = ARCHIVES_DIR
        tm_env.running_dir = RUNNING_DIR

        tm_env_func = mock.Mock()
        tm_env_func.return_value = tm_env

        self.log = local.mk_logapi(tm_env_func)()

    def test_get(self):
        """Test the _LogAPI.get() method."""
        with mock.patch('treadmill.api.local._get_file'):
            with mock.patch('io.open', mock.mock_open()):
                with self.assertRaises(InvalidInputError):
                    self.log.get('no/such/log/exists', start=-1)
                with mock.patch('treadmill.api.local._fragment',
                                mock.Mock(spec_set=True,
                                          return_value='invoked')):
                    self.assertEqual(
                        self.log.get('no/such/log/exists', start=0, limit=3),
                        'invoked'
                    )

        # make sure that things don't break if the log file contains some
        # binary data with ord num > 128 (eg. \xc5 below) ie. not ascii
        # decodeable

        with tempfile.NamedTemporaryFile(mode='wb', delete=False) as temp:
            temp.write(b'\x00\x01\xc5\x0a')
            temp.seek(0)

        with mock.patch('treadmill.api.local._get_file',
                        return_value=temp.name):
            self.assertTrue(''.join(self.log.get('no/such/log/exists')))

    @mock.patch('treadmill.api.local._get_file')
    def test_get_logfile_new(self, _get_file_mock):
        """Test _LogAPI._get_logfile_new()."""
        # ARCHIVED
        self.log._get_logfile_new('proid.app#123', 'uniq', 'service', 'foo')
        _get_file_mock.assert_called_once_with(
            os.path.join('...', 'apps', 'proid.app-123-uniq', 'data',
                         'services', 'foo', 'data', 'log', 'current'),
            arch=os.path.join('...', 'archives',
                              'proid.app-123-uniq.service.tar.gz'),
            arch_extract=True,
            arch_extract_filter=mock.ANY)

        _get_file_mock.reset_mock()

        # RUNNING
        self.log._get_logfile_new('proid.app#123', 'running', 'service', 'foo')
        _get_file_mock.assert_called_once_with(
            os.path.join('...', 'running', 'proid.app#123', 'data',
                         'services', 'foo', 'data', 'log', 'current'),
            arch=os.path.join('...', 'archives',
                              'proid.app-123-running.service.tar.gz'),
            arch_extract=False,
            arch_extract_filter=mock.ANY)

    @mock.patch('treadmill.api.local._get_file')
    def test_get_logfile_old(self, _get_file_mock):
        """Test _LogAPI._get_logfile_old()."""
        # ARCHIVED
        self.log._get_logfile_old('app#123', 'uniq', 'service', 'foo')
        _get_file_mock.assert_called_once_with(
            os.path.join('...', 'apps', 'app-123-uniq', 'services', 'foo',
                         'log', 'current'),
            arch=os.path.join('...', 'archives',
                              'app-123-uniq.service.tar.gz'),
            arch_extract=True,
            arch_extract_filter=mock.ANY)

        _get_file_mock.reset_mock()

        # RUNNING
        self.log._get_logfile_old('proid.app#123', 'running', 'service', 'foo')
        _get_file_mock.assert_called_once_with(
            os.path.join('...', 'running', 'proid.app#123', 'services', 'foo',
                         'log', 'current'),
            arch=os.path.join('...', 'archives',
                              'proid.app-123-running.service.tar.gz'),
            arch_extract=False,
            arch_extract_filter=mock.ANY)


class HelperFuncTests(unittest.TestCase):
    """treadmill.api.local top level function tests."""

    def setUp(self):
        self.tm_env = mock.Mock()
        self.tm_env.apps_dir = APPS_DIR
        self.tm_env.archives_dir = ARCHIVES_DIR
        self.tm_env.running_dir = RUNNING_DIR

        self.tm_env_func = mock.Mock()
        self.tm_env_func.return_value = self.tm_env

    @mock.patch('_thread.get_ident', mock.Mock(return_value='123'))
    def test_temp_dir(self):
        """Dummy test of _temp_dir()."""
        self.assertEqual(local._temp_dir(),
                         os.path.join(tempfile.gettempdir(), 'local-123.temp'))
        shutil.copy(__file__,
                    os.path.join(tempfile.gettempdir(), 'local-123.temp'))
        self.assertEqual(len(os.listdir(
            os.path.join(tempfile.gettempdir(), 'local-123.temp'))), 1)
        # subsequent invocations should delete the temp dir content
        self.assertEqual(os.listdir(local._temp_dir()), [])

    def test_extract_archive(self):
        """Test the _extract_archive() func."""
        with self.assertRaises(LocalFileNotFoundError):
            local._extract_archive('no_such_file')

        temp_dir = os.path.join(tempfile.gettempdir(), 'tm-unittest')
        temp_subdir = os.path.join(temp_dir, 'foo')

        shutil.rmtree(temp_dir, True)
        os.mkdir(temp_dir)
        os.mkdir(temp_subdir)
        shutil.copy(__file__, os.path.join(temp_subdir, 'current'))
        shutil.copy(__file__, os.path.join(temp_subdir, '@4000zzzz.s'))

        with tarfile.open(os.path.join(temp_dir, 'f.tar'), mode='w') as tar:
            orig_cwd = os.getcwd()
            os.chdir(temp_dir)
            # this creates 3 entries because the subdir is separate entry...
            tar.add('foo')
            os.chdir(orig_cwd)

        self.assertEqual(
            len(local._extract_archive(os.path.join(temp_dir, 'f.tar'))),
            3)
        self.assertEqual(
            len(local._extract_archive(os.path.join(temp_dir, 'f.tar'),
                                       extract_filter=functools.partial(
                                           local._arch_log_filter,
                                           rel_log_dir='foo'))),
            2)
        shutil.rmtree(temp_dir)

    def test_concat_files(self):
        """Test the _concat_files() func."""
        ident = _thread.get_ident()
        file_lst = []
        for i in six.moves.range(3):
            file_lst.append(os.path.join(tempfile.gettempdir(),
                                         '{}.{}'.format(ident, i)))
            with io.open(file_lst[-1], 'wb') as logs:
                logs.write(bytearray('{}\n'.format(i), 'ascii'))

        result = local._concat_files(file_lst)
        self.assertTrue(isinstance(result, io.TextIOWrapper))
        self.assertEqual(result.read(), u'0\n1\n2\n')

        # check that _concat_files() catches IOError for non existing file
        file_lst.append('no_such_file')
        local._concat_files(file_lst)

        for f in file_lst[:-1]:
            os.remove(f)

        # make sure that things don't break if the log file contains some
        # binary data with ord num > 128 (eg. \xc5 below) ie. not ascii
        # decodeable
        with tempfile.NamedTemporaryFile(mode='wb', delete=False) as temp:
            temp.write(b'\x42\x00\x01\xc5\x45\x0a')
            temp.seek(0)

        self.assertTrue(''.join(local._concat_files([temp.name])))

    def test_rel_log_dir_path(self):
        """Test the rel_log_dir_path() func."""
        self.assertEqual(local._rel_log_dir_path('sys', 'foo'),
                         os.path.join('sys', 'foo', 'data', 'log'))
        self.assertEqual(local._rel_log_dir_path('app', 'foo'),
                         os.path.join('services', 'foo', 'data', 'log'))

    def test_abs_log_dir_path(self):
        """Test the abs_log_dir_path() func."""
        self.assertEqual(
            local._abs_log_dir_path(self.tm_env_func, 'proid.app-123',
                                    'running', '...'),
            os.path.join('...', 'running', 'proid.app-123', 'data', '...'))
        self.assertEqual(
            local._abs_log_dir_path(self.tm_env_func, 'proid.app-123',
                                    'xyz', '...'),
            os.path.join('...', 'apps', 'proid.app-123-xyz', 'data', '...'))

    def test_fragment_file(self):
        """Test the _fragment() func."""
        self.assertEqual(list(local._fragment(iter(six.moves.range(10)),
                                              limit=-1)),
                         list(six.moves.range(10)))

        self.assertEqual(
            list(local._fragment(iter(six.moves.range(10)), limit=2)),
            list(six.moves.range(2)))

        self.assertEqual(
            list(local._fragment(iter(six.moves.range(10)), start=0, limit=3)),
            list(six.moves.range(3)))

        self.assertEqual(
            list(local._fragment(iter(six.moves.range(10)), start=1, limit=4)),
            list(six.moves.range(1, 5)))

        self.assertEqual(
            list(local._fragment(iter(six.moves.range(10)), start=5,
                                 limit=-1)),
            list(six.moves.range(5, 10)))

        self.assertEqual(
            list(local._fragment(iter(six.moves.range(10)), start=8, limit=8)),
            [8, 9])

        self.assertEqual(
            list(local._fragment(iter(six.moves.range(10)), start=8,
                                 limit=40)),
            [8, 9])

        with self.assertRaises(InvalidInputError):
            list(local._fragment(iter(six.moves.range(10)), start=99,
                                 limit=-1))

        with self.assertRaises(InvalidInputError):
            list(local._fragment(iter(six.moves.range(10)), 99, limit=5))

    def test_fragment_in_reverse(self):
        """Test the _fragment_in_reverse() func."""
        self.assertEqual(
            list(local._fragment_in_reverse(iter(six.moves.range(10)),
                                            limit=-1)),
            list(reversed(six.moves.range(10))))

        self.assertEqual(
            list(local._fragment_in_reverse(iter(six.moves.range(10)),
                                            limit=2)),
            [9, 8])

        self.assertEqual(
            list(local._fragment_in_reverse(iter(six.moves.range(10)), 0,
                                            limit=3)),
            [9, 8, 7])

        self.assertEqual(
            list(local._fragment_in_reverse(iter(six.moves.range(10)), 1, 4)),
            list(six.moves.range(8, 4, -1)))

        self.assertEqual(
            list(local._fragment_in_reverse(iter(six.moves.range(10)),
                                            start=5, limit=-1)),
            [4, 3, 2, 1, 0])

        self.assertEqual(
            list(local._fragment_in_reverse(iter(six.moves.range(10)), 8,
                                            limit=8)),
            [1, 0])

        self.assertEqual(
            list(local._fragment_in_reverse(iter(six.moves.range(10)), 8,
                                            limit=40)),
            [1, 0])

        self.assertEqual(
            list(local._fragment_in_reverse(iter(six.moves.range(10)), 8, 1)),
            [1])

        with self.assertRaises(InvalidInputError):
            list(local._fragment_in_reverse(iter(six.moves.range(10)),
                                            start=99))

        with self.assertRaises(InvalidInputError):
            list(local._fragment_in_reverse(iter(six.moves.range(10)), 99,
                                            limit=9))

    def test_archive_path(self):
        """Test the _archive_paths() func."""
        self.assertEqual(
            local._archive_path(self.tm_env_func, 'app', 'app#123', 'uniq'),
            os.path.join(ARCHIVES_DIR, 'app-123-uniq.app.tar.gz')
        )


class APITest(unittest.TestCase):
    """Basic API tests.
    """

    def setUp(self):
        self.root = tempfile.mkdtemp()
        os.environ['TREADMILL_APPROOT'] = self.root
        self.api = local.API()

    def tearDown(self):
        if self.root and os.path.isdir(self.root):
            shutil.rmtree(self.root)

    def test_archive(self):
        """Test ArvhiveApi's get() method.
        """
        with self.assertRaises(LocalFileNotFoundError):
            self.api.archive.get('no/such/archive')

    @mock.patch('glob.glob',
                mock.Mock(spec_set=True, return_value=[
                    '.../archives/proid.app-foo-bar#123.sys.tar.gz',
                    '.../archives/proid.app-123-uniq.sys.tar.gz',
                    '.../archives/proid.app#123.sys.tar.gz',
                ]))
    @mock.patch('os.stat', mock.Mock(spec_set=True))
    @mock.patch('treadmill.fs.mkdir_safe', mock.Mock(spec_set=True))
    def test_list_finished(self):
        """Test _list_finished().
        """
        res = self.api.list('finished')
        self.assertEqual(len(res), 1)
        self.assertEqual(res[0]['_id'], 'proid.app#123/uniq')

    def test_get(self):
        """Test _get(uniqid).
        """
        state = {'foo': 'bar'}
        path_to_archives = os.path.join(self.root, 'archives')
        os.makedirs(path_to_archives)
        path_to_app = os.path.join(
            self.root,
            'apps',
            'proid.app-123-uniq',
            'data'
        )
        os.makedirs(path_to_app)
        path_to_state_file = os.path.join(path_to_app, 'state.json')
        with io.open(path_to_state_file, 'w') as f:
            json.dump(state, f)

        # check that state.json can be read back successfully
        self.assertEqual(
            self.api.get('proid.app-123/uniq'),
            state
        )

        # add state.json to an archive
        path_to_archive = os.path.join(
            path_to_archives,
            'proid.app-122-uniq.sys.tar.gz'
        )
        with tarfile.open(path_to_archive, mode='w') as out:
            out.add(path_to_state_file, arcname='state.json')

        # check that state.json can be read back from an archive
        self.assertEqual(self.api.get('proid.app-122/uniq'), state)


if __name__ == '__main__':
    unittest.main()<|MERGE_RESOLUTION|>--- conflicted
+++ resolved
@@ -15,12 +15,7 @@
 import tempfile
 import unittest
 
-<<<<<<< HEAD
-=======
-
->>>>>>> b9596f65
 import mock
-
 import six
 from six.moves import _thread
 
